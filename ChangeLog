Changes in version 0.2.2.1-alpha - 2009-07-2?
  o Major features:
    - Add support for dynamic OpenSSL hardware crypto acceleration engines
      via new AccelName and AccelDir options.

  o New options for gathering stats safely:
    - Directories that configure with --enable-dirreq-stats and set
      "DirReqStatistics 1" write directory request stats to disk every
      24 hours. As compared to the --enable-geoip-stats flag in 0.2.1.x,
      there are a few improvements: 1) stats are written to disk exactly
      every 24 hours; 2) estimated shares of v2 and v3 requests are
      determined as mean values, not at the end of a measurement period;
      3) unresolved requests are listed with country code '??';
      4) directories also measure download times.
    - Exit nodes that configure with --enable-exit-stats and set
      "ExitPortStatistics 1" write statistics on the number of exit
      streams and transferred bytes per port to disk every 24 hours.
    - Relays that configure with --enable-buffer-stats and set
      "CellStatistics 1" write statistics to disk every 24 hours on how
      long cells spend in their circuit queues.
    - Entry nodes that configure with --enable-entry-stats and set
      "EntryStatistics 1" write statistics to disk every 24 hours on
      the rough number and origins of connecting clients.

  o Minor features:
    - New --digests command-line switch to output the digests of the
      source files Tor was built with.
    - The "torify" script now uses torsocks where available.
    - The memarea code now uses a sentinel value at the end of each area
      to make sure nothing writes beyond the end of an area.  This might
      help debug some conceivable causes of bug 930.
<<<<<<< HEAD
    - Time and memory units in the configuration file can now be set to
      fractional units.  For example, "2.5 MB" is now a valid value for
      AccountingMax.
=======
    - Directories that are configured with the --enable-geoip-stats flag
      now write their GeoIP stats to disk exactly every 24 hours.
    - Exit nodes can write statistics on the number of exit streams and
      transferred bytes per port to disk every 24 hours.  To enable this,
      run configure with the --enable-exit-stats option, and set
      "ExitPortStatistics 1" in your torrc.
    - Relays write statistics on how long cells spend in their circuit
      queues to disk every 24 hours. To enable this, run configure with
      the --enable-buffer-stats option, and set "CellStatistics 1" in your
      torrc.
    - Entry nodes can write statistics on the rough number and origins of
      connecting clients to disk every 24 hours. To enable this, run
      configure with the --enable-entry-stats option, and set
      "EntryStatistics 1" in your torrc.
     - Certain Tor clients (such as those behind check.torproject.org) may
       want to fetch the consensus in an extra early manner. To enable this
       a user may now set FetchDirInfoExtraEarly to 1. This also depends on
       setting FetchDirInfoEarly to 1. Previous behavior will stay the same
       as only certain clients who must have this information sooner should
       set this option.

  o Minor bugfixes
    - Hidden service clients didn't use a cached service descriptor that
      was older than 15 minutes, but wouldn't fetch a new one either. Now,
      use a cached descriptor no matter how old it is and only fetch a new
      one when all introduction points fail. Fix for bug 997. Patch from
      Marcus Griep.
    - Fix refetching of hidden service descriptors when all introduction
      points have turned out to not work. Fixes more of bug 997.
>>>>>>> e7576f92

  o Deprecated and removed features:
    - The controller no longer accepts the old obsolete "addr-mappings/"
      or "unregistered-servers-" GETINFO values.
    - Hidden services no longer publish version 0 descriptors, and clients
      do not request or use version 0 descriptors. However, the authorities
      still accept and serve version 0 descriptors when contacted by older
      hidden services/clients.
    - The EXTENDED_EVENTS and VERBOSE_NAMES controller features are now
      always on; using them is necessary for correct forward-compatible
      controllers.


Changes in version 0.2.1.18 - 2009-07-24
  o Build fixes:
    - Add LIBS=-lrt to Makefile.am so the Tor RPMs use a static libevent.


Changes in version 0.2.1.17-rc - 2009-07-07
  Tor 0.2.1.17-rc marks the fourth -- and hopefully last -- release
  candidate for the 0.2.1.x series. It lays the groundwork for further
  client performance improvements, and also fixes a big bug with directory
  authorities that were causing them to assign Guard and Stable flags
  poorly.

  The Windows bundles also finally include the geoip database that we
  thought we'd been shipping since 0.2.0.x (oops), and the OS X bundles
  should actually install Torbutton rather than giving you a cryptic
  failure message (oops).

  o Major features:
    - Clients now use the bandwidth values in the consensus, rather than
      the bandwidth values in each relay descriptor. This approach opens
      the door to more accurate bandwidth estimates once the directory
      authorities start doing active measurements. Implements more of
      proposal 141.

  o Major bugfixes:
    - When Tor clients restart after 1-5 days, they discard all their
      cached descriptors as too old, but they still use the cached
      consensus document. This approach is good for robustness, but
      bad for performance: since they don't know any bandwidths, they
      end up choosing at random rather than weighting their choice by
      speed. Fixed by the above feature of putting bandwidths in the
      consensus. Bugfix on 0.2.0.x.
    - Directory authorities were neglecting to mark relays down in their
      internal histories if the relays fall off the routerlist without
      ever being found unreachable. So there were relays in the histories
      that haven't been seen for eight months, and are listed as being
      up for eight months. This wreaked havoc on the "median wfu"
      and "median mtbf" calculations, in turn making Guard and Stable
      flags very wrong, hurting network performance. Fixes bugs 696 and
      969. Bugfix on 0.2.0.6-alpha.

  o Minor bugfixes:
    - Serve the DirPortFrontPage page even when we have been approaching
      our quotas recently. Fixes bug 1013; bugfix on 0.2.1.8-alpha.
    - The control port would close the connection before flushing long
      replies, such as the network consensus, if a QUIT command was issued
      before the reply had completed. Now, the control port flushes all
      pending replies before closing the connection. Also fixed a spurious
      warning when a QUIT command is issued after a malformed or rejected
      AUTHENTICATE command, but before the connection was closed. Patch
      by Marcus Griep. Bugfix on 0.2.0.x; fixes bugs 1015 and 1016.
    - When we can't find an intro key for a v2 hidden service descriptor,
      fall back to the v0 hidden service descriptor and log a bug message.
      Workaround for bug 1024.
    - Fix a log message that did not respect the SafeLogging option.
      Resolves bug 1027.

  o Minor features:
    - If we're a relay and we change our IP address, be more verbose
      about the reason that made us change. Should help track down
      further bugs for relays on dynamic IP addresses.


Changes in version 0.2.1.16-rc - 2009-06-20
  Tor 0.2.1.16-rc speeds up performance for fast exit relays, and fixes
  a bunch of minor bugs.

  o Security fixes:
    - Fix an edge case where a malicious exit relay could convince a
      controller that the client's DNS question resolves to an internal IP
      address. Bug found and fixed by "optimist"; bugfix on 0.1.2.8-beta.

  o Major performance improvements (on 0.2.0.x):
    - Disable and refactor some debugging checks that forced a linear scan
      over the whole server-side DNS cache. These accounted for over 50%
      of CPU time on a relatively busy exit node's gprof profile. Found
      by Jacob.
    - Disable some debugging checks that appeared in exit node profile
      data.

  o Minor features:
    - Update to the "June 3 2009" ip-to-country file.
    - Do not have tor-resolve automatically refuse all .onion addresses;
      if AutomapHostsOnResolve is set in your torrc, this will work fine.

  o Minor bugfixes (on 0.2.0.x):
    - Log correct error messages for DNS-related network errors on
      Windows.
    - Fix a race condition that could cause crashes or memory corruption
      when running as a server with a controller listening for log
      messages.
    - Avoid crashing when we have a policy specified in a DirPolicy or
      SocksPolicy or ReachableAddresses option with ports set on it,
      and we re-load the policy. May fix bug 996.
    - Hidden service clients didn't use a cached service descriptor that
      was older than 15 minutes, but wouldn't fetch a new one either,
      because there was already one in the cache. Now, fetch a v2
      descriptor unless the same descriptor was added to the cache within
      the last 15 minutes. Fixes bug 997; reported by Marcus Griep.

  o Minor bugfixes (on 0.2.1.x):
    - Don't warn users about low port and hibernation mix when they
      provide a *ListenAddress directive to fix that. Bugfix on
      0.2.1.15-rc.
    - When switching back and forth between bridge mode, do not start
      gathering GeoIP data until two hours have passed.
    - Do not complain that the user has requested an excluded node as
      an exit when the node is not really an exit. This could happen
      because the circuit was for testing, or an introduction point.
      Fix for bug 984.


Changes in version 0.2.1.15-rc - 2009-05-25
  Tor 0.2.1.15-rc marks the second release candidate for the 0.2.1.x
  series. It fixes a major bug on fast exit relays, as well as a variety
  of more minor bugs.

  o Major bugfixes (on 0.2.0.x):
    - Fix a timing-dependent, allocator-dependent, DNS-related crash bug
      that would occur on some exit nodes when DNS failures and timeouts
      occurred in certain patterns. Fix for bug 957.

  o Minor bugfixes (on 0.2.0.x):
    - Actually return -1 in the error case for read_bandwidth_usage().
      Harmless bug, since we currently don't care about the return value
      anywhere. Bugfix on 0.2.0.9-alpha.
    - Provide a more useful log message if bug 977 (related to buffer
      freelists) ever reappears, and do not crash right away.
    - Fix an assertion failure on 64-bit platforms when we allocated
      memory right up to the end of a memarea, then realigned the memory
      one step beyond the end. Fixes a possible cause of bug 930.
    - Protect the count of open sockets with a mutex, so we can't
      corrupt it when two threads are closing or opening sockets at once.
      Fix for bug 939. Bugfix on 0.2.0.1-alpha.
    - Don't allow a bridge to publish its router descriptor to a
      non-bridge directory authority. Fixes part of bug 932.
    - When we change to or from being a bridge, reset our counts of
      client usage by country. Fixes bug 932.
    - Fix a bug that made stream bandwidth get misreported to the
      controller.
    - Stop using malloc_usable_size() to use more area than we had
      actually allocated: it was safe, but made valgrind really unhappy.
    - Fix a memory leak when v3 directory authorities load their keys
      and cert from disk. Bugfix on 0.2.0.1-alpha.

  o Minor bugfixes (on 0.2.1.x):
    - Fix use of freed memory when deciding to mark a non-addable
      descriptor as never-downloadable. Bugfix on 0.2.1.9-alpha.


Changes in version 0.2.1.14-rc - 2009-04-12
  Tor 0.2.1.14-rc marks the first release candidate for the 0.2.1.x
  series. It begins fixing some major performance problems, and also
  finally addresses the bug that was causing relays on dynamic IP
  addresses to fall out of the directory.

  o Major features:
    - Clients replace entry guards that were chosen more than a few months
      ago. This change should significantly improve client performance,
      especially once more people upgrade, since relays that have been
      a guard for a long time are currently overloaded.

  o Major bugfixes (on 0.2.0):
    - Finally fix the bug where dynamic-IP relays disappear when their
      IP address changes: directory mirrors were mistakenly telling
      them their old address if they asked via begin_dir, so they
      never got an accurate answer about their new address, so they
      just vanished after a day. For belt-and-suspenders, relays that
      don't set Address in their config now avoid using begin_dir for
      all direct connections. Should fix bugs 827, 883, and 900.
    - Relays were falling out of the networkstatus consensus for
      part of a day if they changed their local config but the
      authorities discarded their new descriptor as "not sufficiently
      different". Now directory authorities accept a descriptor as changed
      if bandwidthrate or bandwidthburst changed. Partial fix for bug 962;
      patch by Sebastian.
    - Avoid crashing in the presence of certain malformed descriptors.
      Found by lark, and by automated fuzzing.

  o Minor features:
    - When generating circuit events with verbose nicknames for
      controllers, try harder to look up nicknames for routers on a
      circuit. (Previously, we would look in the router descriptors we had
      for nicknames, but not in the consensus.) Partial fix for bug 941.
    - If the bridge config line doesn't specify a port, assume 443.
      This makes bridge lines a bit smaller and easier for users to
      understand.
    - Raise the minimum bandwidth to be a relay from 20000 bytes to 20480
      bytes (aka 20KB/s), to match our documentation. Also update
      directory authorities so they always assign the Fast flag to relays
      with 20KB/s of capacity. Now people running relays won't suddenly
      find themselves not seeing any use, if the network gets faster
      on average.
    - Update to the "April 3 2009" ip-to-country file.

  o Minor bugfixes:
    - Avoid trying to print raw memory to the logs when we decide to
      give up on downloading a given relay descriptor. Bugfix on
      0.2.1.9-alpha.
    - In tor-resolve, when the Tor client to use is specified by
      <hostname>:<port>, actually use the specified port rather than
      defaulting to 9050. Bugfix on 0.2.1.6-alpha.
    - Make directory usage recording work again. Bugfix on 0.2.1.6-alpha.
    - When starting with a cache over a few days old, do not leak
      memory for the obsolete router descriptors in it. Bugfix on
      0.2.0.33.
    - Avoid double-free on list of successfully uploaded hidden
      service discriptors. Fix for bug 948. Bugfix on 0.2.1.6-alpha.
    - Change memarea_strndup() implementation to work even when
      duplicating a string at the end of a page. This bug was
      harmless for now, but could have meant crashes later. Fix by
      lark. Bugfix on 0.2.1.1-alpha.
    - Limit uploaded directory documents to be 16M rather than 500K.
      The directory authorities were refusing v3 consensus votes from
      other authorities, since the votes are now 504K. Fixes bug 959;
      bugfix on 0.0.2pre17 (where we raised it from 50K to 500K ;).
    - Directory authorities should never send a 503 "busy" response to
      requests for votes or keys. Bugfix on 0.2.0.8-alpha; exposed by
      bug 959.


Changes in version 0.2.1.13-alpha - 2009-03-09
  Tor 0.2.1.13-alpha includes another big pile of minor bugfixes and
  cleanups. We're finally getting close to a release candidate.

  o Major bugfixes:
    - Correctly update the list of which countries we exclude as
      exits, when the GeoIP file is loaded or reloaded. Diagnosed by
      lark. Bugfix on 0.2.1.6-alpha.

  o Minor bugfixes (on 0.2.0.x and earlier):
    - Automatically detect MacOSX versions earlier than 10.4.0, and
      disable kqueue from inside Tor when running with these versions.
      We previously did this from the startup script, but that was no
      help to people who didn't use the startup script. Resolves bug 863.
    - When we had picked an exit node for a connection, but marked it as
      "optional", and it turned out we had no onion key for the exit,
      stop wanting that exit and try again. This situation may not
      be possible now, but will probably become feasible with proposal
      158. Spotted by rovv. Fixes another case of bug 752.
    - Clients no longer cache certificates for authorities they do not
      recognize. Bugfix on 0.2.0.9-alpha.
    - When we can't transmit a DNS request due to a network error, retry
      it after a while, and eventually transmit a failing response to
      the RESOLVED cell. Bugfix on 0.1.2.5-alpha.
    - If the controller claimed responsibility for a stream, but that
      stream never finished making its connection, it would live
      forever in circuit_wait state. Now we close it after SocksTimeout
      seconds. Bugfix on 0.1.2.7-alpha; reported by Mike Perry.
    - Drop begin cells to a hidden service if they come from the middle
      of a circuit. Patch from lark.
    - When we erroneously receive two EXTEND cells for the same circuit
      ID on the same connection, drop the second. Patch from lark.
    - Fix a crash that occurs on exit nodes when a nameserver request
      timed out. Bugfix on 0.1.2.1-alpha; our CLEAR debugging code had
      been suppressing the bug since 0.1.2.10-alpha. Partial fix for
      bug 929.
    - Do not assume that a stack-allocated character array will be
      64-bit aligned on platforms that demand that uint64_t access is
      aligned. Possible fix for bug 604.
    - Parse dates and IPv4 addresses in a locale- and libc-independent
      manner, to avoid platform-dependent behavior on malformed input.
    - Build correctly when configured to build outside the main source
      path. Patch from Michael Gold.
    - We were already rejecting relay begin cells with destination port
      of 0. Now also reject extend cells with destination port or address
      of 0. Suggested by lark.

  o Minor bugfixes (on 0.2.1.x):
    - Don't re-extend introduction circuits if we ran out of RELAY_EARLY
      cells. Bugfix on 0.2.1.3-alpha. Fixes more of bug 878.
    - If we're an exit node, scrub the IP address to which we are exiting
      in the logs. Bugfix on 0.2.1.8-alpha.

  o Minor features:
    - On Linux, use the prctl call to re-enable core dumps when the user
      is option is set.
    - New controller event NEWCONSENSUS that lists the networkstatus
      lines for every recommended relay. Now controllers like Torflow
      can keep up-to-date on which relays they should be using.
    - Update to the "February 26 2009" ip-to-country file.


Changes in version 0.2.0.34 - 2009-02-08
  Tor 0.2.0.34 features several more security-related fixes. You should
  upgrade, especially if you run an exit relay (remote crash) or a
  directory authority (remote infinite loop), or you're on an older
  (pre-XP) or not-recently-patched Windows (remote exploit).

  This release marks end-of-life for Tor 0.1.2.x. Those Tor versions
  have many known flaws, and nobody should be using them. You should
  upgrade. If you're using a Linux or BSD and its packages are obsolete,
  stop using those packages and upgrade anyway.

  o Security fixes:
    - Fix an infinite-loop bug on handling corrupt votes under certain
      circumstances. Bugfix on 0.2.0.8-alpha.
    - Fix a temporary DoS vulnerability that could be performed by
      a directory mirror. Bugfix on 0.2.0.9-alpha; reported by lark.
    - Avoid a potential crash on exit nodes when processing malformed
      input. Remote DoS opportunity. Bugfix on 0.2.0.33.
    - Do not accept incomplete ipv4 addresses (like 192.168.0) as valid.
      Spec conformance issue. Bugfix on Tor 0.0.2pre27.

  o Minor bugfixes:
    - Fix compilation on systems where time_t is a 64-bit integer.
      Patch from Matthias Drochner.
    - Don't consider expiring already-closed client connections. Fixes
      bug 893. Bugfix on 0.0.2pre20.


Changes in version 0.2.1.12-alpha - 2009-02-08
  Tor 0.2.1.12-alpha features several more security-related fixes. You
  should upgrade, especially if you run an exit relay (remote crash) or
  a directory authority (remote infinite loop), or you're on an older
  (pre-XP) or not-recently-patched Windows (remote exploit). It also
  includes a big pile of minor bugfixes and cleanups.

  o Security fixes:
    - Fix an infinite-loop bug on handling corrupt votes under certain
      circumstances. Bugfix on 0.2.0.8-alpha.
    - Fix a temporary DoS vulnerability that could be performed by
      a directory mirror. Bugfix on 0.2.0.9-alpha; reported by lark.
    - Avoid a potential crash on exit nodes when processing malformed
      input. Remote DoS opportunity. Bugfix on 0.2.1.7-alpha.

  o Minor bugfixes:
    - Let controllers actually ask for the "clients_seen" event for
      getting usage summaries on bridge relays. Bugfix on 0.2.1.10-alpha;
      reported by Matt Edman.
    - Fix a compile warning on OSX Panther. Fixes bug 913; bugfix against
      0.2.1.11-alpha.
    - Fix a bug in address parsing that was preventing bridges or hidden
      service targets from being at IPv6 addresses.
    - Solve a bug that kept hardware crypto acceleration from getting
      enabled when accounting was turned on. Fixes bug 907. Bugfix on
      0.0.9pre6.
    - Remove a bash-ism from configure.in to build properly on non-Linux
      platforms. Bugfix on 0.2.1.1-alpha.
    - Fix code so authorities _actually_ send back X-Descriptor-Not-New
      headers. Bugfix on 0.2.0.10-alpha.
    - Don't consider expiring already-closed client connections. Fixes
      bug 893. Bugfix on 0.0.2pre20.
    - Fix another interesting corner-case of bug 891 spotted by rovv:
      Previously, if two hosts had different amounts of clock drift, and
      one of them created a new connection with just the wrong timing,
      the other might decide to deprecate the new connection erroneously.
      Bugfix on 0.1.1.13-alpha.
    - Resolve a very rare crash bug that could occur when the user forced
      a nameserver reconfiguration during the middle of a nameserver
      probe. Fixes bug 526. Bugfix on 0.1.2.1-alpha.
    - Support changing value of ServerDNSRandomizeCase during SIGHUP.
      Bugfix on 0.2.1.7-alpha.
    - If we're using bridges and our network goes away, be more willing
      to forgive our bridges and try again when we get an application
      request. Bugfix on 0.2.0.x.

  o Minor features:
    - Support platforms where time_t is 64 bits long. (Congratulations,
      NetBSD!) Patch from Matthias Drochner.
    - Add a 'getinfo status/clients-seen' controller command, in case
      controllers want to hear clients_seen events but connect late.

  o Build changes:
    - Disable GCC's strict alias optimization by default, to avoid the
      likelihood of its introducing subtle bugs whenever our code violates
      the letter of C99's alias rules.


Changes in version 0.2.0.33 - 2009-01-21
  Tor 0.2.0.33 fixes a variety of bugs that were making relays less
  useful to users. It also finally fixes a bug where a relay or client
  that's been off for many days would take a long time to bootstrap.

  This update also fixes an important security-related bug reported by
  Ilja van Sprundel. You should upgrade. (We'll send out more details
  about the bug once people have had some time to upgrade.)

  o Security fixes:
    - Fix a heap-corruption bug that may be remotely triggerable on
      some platforms. Reported by Ilja van Sprundel.

  o Major bugfixes:
    - When a stream at an exit relay is in state "resolving" or
      "connecting" and it receives an "end" relay cell, the exit relay
      would silently ignore the end cell and not close the stream. If
      the client never closes the circuit, then the exit relay never
      closes the TCP connection. Bug introduced in Tor 0.1.2.1-alpha;
      reported by "wood".
    - When sending CREATED cells back for a given circuit, use a 64-bit
      connection ID to find the right connection, rather than an addr:port
      combination. Now that we can have multiple OR connections between
      the same ORs, it is no longer possible to use addr:port to uniquely
      identify a connection.
    - Bridge relays that had DirPort set to 0 would stop fetching
      descriptors shortly after startup, and then briefly resume
      after a new bandwidth test and/or after publishing a new bridge
      descriptor. Bridge users that try to bootstrap from them would
      get a recent networkstatus but would get descriptors from up to
      18 hours earlier, meaning most of the descriptors were obsolete
      already. Reported by Tas; bugfix on 0.2.0.13-alpha.
    - Prevent bridge relays from serving their 'extrainfo' document
      to anybody who asks, now that extrainfo docs include potentially
      sensitive aggregated client geoip summaries. Bugfix on
      0.2.0.13-alpha.
    - If the cached networkstatus consensus is more than five days old,
      discard it rather than trying to use it. In theory it could be
      useful because it lists alternate directory mirrors, but in practice
      it just means we spend many minutes trying directory mirrors that
      are long gone from the network. Also discard router descriptors as
      we load them if they are more than five days old, since the onion
      key is probably wrong by now. Bugfix on 0.2.0.x. Fixes bug 887.

  o Minor bugfixes:
    - Do not mark smartlist_bsearch_idx() function as ATTR_PURE. This bug
      could make gcc generate non-functional binary search code. Bugfix
      on 0.2.0.10-alpha.
    - Build correctly on platforms without socklen_t.
    - Compile without warnings on solaris.
    - Avoid potential crash on internal error during signature collection.
      Fixes bug 864. Patch from rovv.
    - Correct handling of possible malformed authority signing key
      certificates with internal signature types. Fixes bug 880.
      Bugfix on 0.2.0.3-alpha.
    - Fix a hard-to-trigger resource leak when logging credential status.
      CID 349.
    - When we can't initialize DNS because the network is down, do not
      automatically stop Tor from starting. Instead, we retry failed
      dns_init() every 10 minutes, and change the exit policy to reject
      *:* until one succeeds. Fixes bug 691.
    - Use 64 bits instead of 32 bits for connection identifiers used with
      the controller protocol, to greatly reduce risk of identifier reuse.
    - When we're choosing an exit node for a circuit, and we have
      no pending streams, choose a good general exit rather than one that
      supports "all the pending streams". Bugfix on 0.1.1.x. Fix by rovv.
    - Fix another case of assuming, when a specific exit is requested,
      that we know more than the user about what hosts it allows.
      Fixes one case of bug 752. Patch from rovv.
    - Clip the MaxCircuitDirtiness config option to a minimum of 10
      seconds. Warn the user if lower values are given in the
      configuration. Bugfix on 0.1.0.1-rc. Patch by Sebastian.
    - Clip the CircuitBuildTimeout to a minimum of 30 seconds. Warn the
      user if lower values are given in the configuration. Bugfix on
      0.1.1.17-rc. Patch by Sebastian.
    - Fix a memory leak when we decline to add a v2 rendezvous descriptor to
      the cache because we already had a v0 descriptor with the same ID.
      Bugfix on 0.2.0.18-alpha.
    - Fix a race condition when freeing keys shared between main thread
      and CPU workers that could result in a memory leak. Bugfix on
      0.1.0.1-rc. Fixes bug 889.
    - Send a valid END cell back when a client tries to connect to a
      nonexistent hidden service port. Bugfix on 0.1.2.15. Fixes bug
      840. Patch from rovv.
    - Check which hops rendezvous stream cells are associated with to
      prevent possible guess-the-streamid injection attacks from
      intermediate hops. Fixes another case of bug 446. Based on patch
      from rovv.
    - If a broken client asks a non-exit router to connect somewhere,
      do not even do the DNS lookup before rejecting the connection.
      Fixes another case of bug 619. Patch from rovv.
    - When a relay gets a create cell it can't decrypt (e.g. because it's
      using the wrong onion key), we were dropping it and letting the
      client time out. Now actually answer with a destroy cell. Fixes
      bug 904. Bugfix on 0.0.2pre8.

  o Minor bugfixes (hidden services):
    - Do not throw away existing introduction points on SIGHUP. Bugfix on
      0.0.6pre1. Patch by Karsten. Fixes bug 874.

  o Minor features:
    - Report the case where all signatures in a detached set are rejected
      differently than the case where there is an error handling the
      detached set.
    - When we realize that another process has modified our cached
      descriptors, print out a more useful error message rather than
      triggering an assertion. Fixes bug 885. Patch from Karsten.
    - Implement the 0x20 hack to better resist DNS poisoning: set the
      case on outgoing DNS requests randomly, and reject responses that do
      not match the case correctly. This logic can be disabled with the
      ServerDNSRamdomizeCase setting, if you are using one of the 0.3%
      of servers that do not reliably preserve case in replies. See
      "Increased DNS Forgery Resistance through 0x20-Bit Encoding"
      for more info.
    - Check DNS replies for more matching fields to better resist DNS
      poisoning.
    - Never use OpenSSL compression: it wastes RAM and CPU trying to
      compress cells, which are basically all encrypted, compressed, or
      both.


Changes in version 0.2.1.11-alpha - 2009-01-20
  Tor 0.2.1.11-alpha finishes fixing the "if your Tor is off for a
  week it will take a long time to bootstrap again" bug. It also fixes
  an important security-related bug reported by Ilja van Sprundel. You
  should upgrade. (We'll send out more details about the bug once people
  have had some time to upgrade.)

  o Security fixes:
    - Fix a heap-corruption bug that may be remotely triggerable on
      some platforms. Reported by Ilja van Sprundel.

  o Major bugfixes:
    - Discard router descriptors as we load them if they are more than
      five days old. Otherwise if Tor is off for a long time and then
      starts with cached descriptors, it will try to use the onion
      keys in those obsolete descriptors when building circuits. Bugfix
      on 0.2.0.x. Fixes bug 887.

  o Minor features:
    - Try to make sure that the version of Libevent we're running with
      is binary-compatible with the one we built with. May address bug
      897 and others.
    - Make setting ServerDNSRandomizeCase to 0 actually work. Bugfix
      for bug 905. Bugfix on 0.2.1.7-alpha.
    - Add a new --enable-local-appdata configuration switch to change
      the default location of the datadir on win32 from APPDATA to
      LOCAL_APPDATA. In the future, we should migrate to LOCAL_APPDATA
      entirely. Patch from coderman.

  o Minor bugfixes:
    - Make outbound DNS packets respect the OutboundBindAddress setting.
      Fixes the bug part of bug 798. Bugfix on 0.1.2.2-alpha.
    - When our circuit fails at the first hop (e.g. we get a destroy
      cell back), avoid using that OR connection anymore, and also
      tell all the one-hop directory requests waiting for it that they
      should fail. Bugfix on 0.2.1.3-alpha.
    - In the torify(1) manpage, mention that tsocks will leak your
      DNS requests.


Changes in version 0.2.1.10-alpha - 2009-01-06
  Tor 0.2.1.10-alpha fixes two major bugs in bridge relays (one that
  would make the bridge relay not so useful if it had DirPort set to 0,
  and one that could let an attacker learn a little bit of information
  about the bridge's users), and a bug that would cause your Tor relay
  to ignore a circuit create request it can't decrypt (rather than reply
  with an error). It also fixes a wide variety of other bugs.

  o Major bugfixes:
    - If the cached networkstatus consensus is more than five days old,
      discard it rather than trying to use it. In theory it could
      be useful because it lists alternate directory mirrors, but in
      practice it just means we spend many minutes trying directory
      mirrors that are long gone from the network. Helps bug 887 a bit;
      bugfix on 0.2.0.x.
    - Bridge relays that had DirPort set to 0 would stop fetching
      descriptors shortly after startup, and then briefly resume
      after a new bandwidth test and/or after publishing a new bridge
      descriptor. Bridge users that try to bootstrap from them would
      get a recent networkstatus but would get descriptors from up to
      18 hours earlier, meaning most of the descriptors were obsolete
      already. Reported by Tas; bugfix on 0.2.0.13-alpha.
    - Prevent bridge relays from serving their 'extrainfo' document
      to anybody who asks, now that extrainfo docs include potentially
      sensitive aggregated client geoip summaries. Bugfix on
      0.2.0.13-alpha.

  o Minor features:
    - New controller event "clients_seen" to report a geoip-based summary
      of which countries we've seen clients from recently. Now controllers
      like Vidalia can show bridge operators that they're actually making
      a difference.
    - Build correctly against versions of OpenSSL 0.9.8 or later built
      without support for deprecated functions.
    - Update to the "December 19 2008" ip-to-country file.

  o Minor bugfixes (on 0.2.0.x):
    - Authorities now vote for the Stable flag for any router whose
      weighted MTBF is at least 5 days, regardless of the mean MTBF.
    - Do not remove routers as too old if we do not have any consensus
      document. Bugfix on 0.2.0.7-alpha.
    - Do not accept incomplete ipv4 addresses (like 192.168.0) as valid.
      Spec conformance issue. Bugfix on Tor 0.0.2pre27.
    - When an exit relay resolves a stream address to a local IP address,
      do not just keep retrying that same exit relay over and
      over. Instead, just close the stream. Addresses bug 872. Bugfix
      on 0.2.0.32. Patch from rovv.
    - If a hidden service sends us an END cell, do not consider
      retrying the connection; just close it. Patch from rovv.
    - When we made bridge authorities stop serving bridge descriptors over
      unencrypted links, we also broke DirPort reachability testing for
      bridges. So bridges with a non-zero DirPort were printing spurious
      warns to their logs. Bugfix on 0.2.0.16-alpha. Fixes bug 709.
    - When a relay gets a create cell it can't decrypt (e.g. because it's
      using the wrong onion key), we were dropping it and letting the
      client time out. Now actually answer with a destroy cell. Fixes
      bug 904. Bugfix on 0.0.2pre8.
    - Squeeze 2-5% out of client performance (according to oprofile) by
      improving the implementation of some policy-manipulation functions.

  o Minor bugfixes (on 0.2.1.x):
    - Make get_interface_address() function work properly again; stop
      guessing the wrong parts of our address as our address.
    - Do not cannibalize a circuit if we're out of RELAY_EARLY cells to
      send on that circuit. Otherwise we might violate the proposal-110
      limit. Bugfix on 0.2.1.3-alpha. Partial fix for bug 878. Diagnosis
      thanks to Karsten.
    - When we're sending non-EXTEND cells to the first hop in a circuit,
      for example to use an encrypted directory connection, we don't need
      to use RELAY_EARLY cells: the first hop knows what kind of cell
      it is, and nobody else can even see the cell type. Conserving
      RELAY_EARLY cells makes it easier to cannibalize circuits like
      this later.
    - Stop logging nameserver addresses in reverse order.
    - If we are retrying a directory download slowly over and over, do
      not automatically give up after the 254th failure. Bugfix on
      0.2.1.9-alpha.
    - Resume reporting accurate "stream end" reasons to the local control
      port. They were lost in the changes for Proposal 148. Bugfix on
      0.2.1.9-alpha.

  o Deprecated and removed features:
    - The old "tor --version --version" command, which would print out
      the subversion "Id" of most of the source files, is now removed. It
      turned out to be less useful than we'd expected, and harder to
      maintain.

  o Code simplifications and refactoring:
    - Change our header file guard macros to be less likely to conflict
      with system headers. Adam Langley noticed that we were conflicting
      with log.h on Android.
    - Tool-assisted documentation cleanup. Nearly every function or
      static variable in Tor should have its own documentation now.


Changes in version 0.2.1.9-alpha - 2008-12-25
  Tor 0.2.1.9-alpha fixes many more bugs, some of them security-related.

  o New directory authorities:
    - gabelmoo (the authority run by Karsten Loesing) now has a new
      IP address.

  o Security fixes:
    - Never use a connection with a mismatched address to extend a
      circuit, unless that connection is canonical. A canonical
      connection is one whose address is authenticated by the router's
      identity key, either in a NETINFO cell or in a router descriptor.
    - Avoid a possible memory corruption bug when receiving hidden service
      descriptors. Bugfix on 0.2.1.6-alpha.

  o Major bugfixes:
    - Fix a logic error that would automatically reject all but the first
      configured DNS server. Bugfix on 0.2.1.5-alpha. Possible fix for
      part of bug 813/868. Bug spotted by coderman.
    - When a stream at an exit relay is in state "resolving" or
      "connecting" and it receives an "end" relay cell, the exit relay
      would silently ignore the end cell and not close the stream. If
      the client never closes the circuit, then the exit relay never
      closes the TCP connection. Bug introduced in 0.1.2.1-alpha;
      reported by "wood".
    - When we can't initialize DNS because the network is down, do not
      automatically stop Tor from starting. Instead, retry failed
      dns_init() every 10 minutes, and change the exit policy to reject
      *:* until one succeeds. Fixes bug 691.

  o Minor features:
    - Give a better error message when an overzealous init script says
      "sudo -u username tor --user username". Makes Bug 882 easier for
      users to diagnose.
    - When a directory authority gives us a new guess for our IP address,
      log which authority we used. Hopefully this will help us debug
      the recent complaints about bad IP address guesses.
    - Detect svn revision properly when we're using git-svn.
    - Try not to open more than one descriptor-downloading connection
      to an authority at once. This should reduce load on directory
      authorities. Fixes bug 366.
    - Add cross-certification to newly generated certificates, so that
      a signing key is enough information to look up a certificate.
      Partial implementation of proposal 157.
    - Start serving certificates by <identity digest, signing key digest>
      pairs. Partial implementation of proposal 157.
    - Clients now never report any stream end reason except 'MISC'.
      Implements proposal 148.
    - On platforms with a maximum syslog string length, truncate syslog
      messages to that length ourselves, rather than relying on the
      system to do it for us.
    - Optimize out calls to time(NULL) that occur for every IO operation,
      or for every cell. On systems where time() is a slow syscall,
      this fix will be slightly helpful.
    - Exit servers can now answer resolve requests for ip6.arpa addresses.
    - When we download a descriptor that we then immediately (as
      a directory authority) reject, do not retry downloading it right
      away. Should save some bandwidth on authorities. Fix for bug
      888. Patch by Sebastian Hahn.
    - When a download gets us zero good descriptors, do not notify
      Tor that new directory information has arrived.
    - Avoid some nasty corner cases in the logic for marking connections
      as too old or obsolete or noncanonical for circuits.  Partial
      bugfix on bug 891.

  o Minor features (controller):
    - New CONSENSUS_ARRIVED event to note when a new consensus has
      been fetched and validated.
    - When we realize that another process has modified our cached
      descriptors file, print out a more useful error message rather
      than triggering an assertion. Fixes bug 885. Patch from Karsten.
    - Add an internal-use-only __ReloadTorrcOnSIGHUP option for
      controllers to prevent SIGHUP from reloading the
      configuration. Fixes bug 856.

  o Minor bugfixes:
    - Resume using the correct "REASON=" stream when telling the
      controller why we closed a stream. Bugfix in 0.2.1.1-alpha.
    - When a canonical connection appears later in our internal list
      than a noncanonical one for a given OR ID, always use the
      canonical one. Bugfix on 0.2.0.12-alpha. Fixes bug 805.
      Spotted by rovv.
    - Clip the MaxCircuitDirtiness config option to a minimum of 10
      seconds. Warn the user if lower values are given in the
      configuration. Bugfix on 0.1.0.1-rc. Patch by Sebastian.
    - Clip the CircuitBuildTimeout to a minimum of 30 seconds. Warn the
      user if lower values are given in the configuration. Bugfix on
      0.1.1.17-rc. Patch by Sebastian.
    - Fix a race condition when freeing keys shared between main thread
      and CPU workers that could result in a memory leak. Bugfix on
      0.1.0.1-rc. Fixes bug 889.

  o Minor bugfixes (hidden services):
    - Do not throw away existing introduction points on SIGHUP (bugfix on
      0.0.6pre1); also, do not stall hidden services because we're
      throwing away introduction points; bugfix on 0.2.1.7-alpha. Spotted
      by John Brooks. Patch by Karsten. Fixes bug 874.
    - Fix a memory leak when we decline to add a v2 rendezvous
      descriptor to the cache because we already had a v0 descriptor
      with the same ID. Bugfix on 0.2.0.18-alpha.

  o Deprecated and removed features:
    - RedirectExits has been removed. It was deprecated since
      0.2.0.3-alpha.
    - Finally remove deprecated "EXTENDED_FORMAT" controller feature. It
      has been called EXTENDED_EVENTS since 0.1.2.4-alpha.
    - Cell pools are now always enabled; --disable-cell-pools is ignored.

  o Code simplifications and refactoring:
    - Rename the confusing or_is_obsolete field to the more appropriate
      is_bad_for_new_circs, and move it to or_connection_t where it
      belongs.
    - Move edge-only flags from connection_t to edge_connection_t: not
      only is this better coding, but on machines of plausible alignment,
      it should save 4-8 bytes per connection_t. "Every little bit helps."
    - Rename ServerDNSAllowBrokenResolvConf to ServerDNSAllowBrokenConfig
      for consistency; keep old option working for backward compatibility.
    - Simplify the code for finding connections to use for a circuit.


Changes in version 0.2.1.8-alpha - 2008-12-08
  Tor 0.2.1.8-alpha fixes some crash bugs in earlier alpha releases,
  builds better on unusual platforms like Solaris and old OS X, and
  fixes a variety of other issues.

  o Major features:
    - New DirPortFrontPage option that takes an html file and publishes
      it as "/" on the DirPort. Now relay operators can provide a
      disclaimer without needing to set up a separate webserver. There's
      a sample disclaimer in contrib/tor-exit-notice.html.

  o Security fixes:
    - When the client is choosing entry guards, now it selects at most
      one guard from a given relay family. Otherwise we could end up with
      all of our entry points into the network run by the same operator.
      Suggested by Camilo Viecco. Fix on 0.1.1.11-alpha.

  o Major bugfixes:
    - Fix a DOS opportunity during the voting signature collection process
      at directory authorities. Spotted by rovv. Bugfix on 0.2.0.x.
    - Fix a possible segfault when establishing an exit connection. Bugfix
      on 0.2.1.5-alpha.

  o Minor bugfixes:
    - Get file locking working on win32. Bugfix on 0.2.1.6-alpha. Fixes
      bug 859.
    - Made Tor a little less aggressive about deleting expired
      certificates. Partial fix for bug 854.
    - Stop doing unaligned memory access that generated bus errors on
      sparc64. Bugfix on 0.2.0.10-alpha. Fix for bug 862.
    - Fix a crash bug when changing EntryNodes from the controller. Bugfix
      on 0.2.1.6-alpha. Fix for bug 867. Patched by Sebastian.
    - Make USR2 log-level switch take effect immediately. Bugfix on
      0.1.2.8-beta.
    - If one win32 nameserver fails to get added, continue adding the
      rest, and don't automatically fail.
    - Use fcntl() for locking when flock() is not available. Should fix
      compilation on Solaris. Should fix Bug 873. Bugfix on 0.2.1.6-alpha.
    - Do not mark smartlist_bsearch_idx() function as ATTR_PURE. This bug
      could make gcc generate non-functional binary search code. Bugfix
      on 0.2.0.10-alpha.
    - Build correctly on platforms without socklen_t.
    - Avoid potential crash on internal error during signature collection.
      Fixes bug 864. Patch from rovv.
    - Do not use C's stdio library for writing to log files. This will
      improve logging performance by a minute amount, and will stop
      leaking fds when our disk is full. Fixes bug 861.
    - Stop erroneous use of O_APPEND in cases where we did not in fact
      want to re-seek to the end of a file before every last write().
    - Correct handling of possible malformed authority signing key
      certificates with internal signature types. Fixes bug 880. Bugfix
      on 0.2.0.3-alpha.
    - Fix a hard-to-trigger resource leak when logging credential status.
      CID 349.

  o Minor features:
    - Directory mirrors no longer fetch the v1 directory or
      running-routers files. They are obsolete, and nobody asks for them
      anymore. This is the first step to making v1 authorities obsolete.

  o Minor features (controller):
    - Return circuit purposes in response to GETINFO circuit-status. Fixes
      bug 858.


Changes in version 0.2.0.32 - 2008-11-20
  Tor 0.2.0.32 fixes a major security problem in Debian and Ubuntu
  packages (and maybe other packages) noticed by Theo de Raadt, fixes
  a smaller security flaw that might allow an attacker to access local
  services, further improves hidden service performance, and fixes a
  variety of other issues.

  o Security fixes:
    - The "User" and "Group" config options did not clear the
      supplementary group entries for the Tor process. The "User" option
      is now more robust, and we now set the groups to the specified
      user's primary group. The "Group" option is now ignored. For more
      detailed logging on credential switching, set CREDENTIAL_LOG_LEVEL
      in common/compat.c to LOG_NOTICE or higher. Patch by Jacob Appelbaum
      and Steven Murdoch. Bugfix on 0.0.2pre14. Fixes bug 848 and 857.
    - The "ClientDNSRejectInternalAddresses" config option wasn't being
      consistently obeyed: if an exit relay refuses a stream because its
      exit policy doesn't allow it, we would remember what IP address
      the relay said the destination address resolves to, even if it's
      an internal IP address. Bugfix on 0.2.0.7-alpha; patch by rovv.

  o Major bugfixes:
    - Fix a DOS opportunity during the voting signature collection process
      at directory authorities. Spotted by rovv. Bugfix on 0.2.0.x.

  o Major bugfixes (hidden services):
    - When fetching v0 and v2 rendezvous service descriptors in parallel,
      we were failing the whole hidden service request when the v0
      descriptor fetch fails, even if the v2 fetch is still pending and
      might succeed. Similarly, if the last v2 fetch fails, we were
      failing the whole hidden service request even if a v0 fetch is
      still pending. Fixes bug 814. Bugfix on 0.2.0.10-alpha.
    - When extending a circuit to a hidden service directory to upload a
      rendezvous descriptor using a BEGIN_DIR cell, almost 1/6 of all
      requests failed, because the router descriptor has not been
      downloaded yet. In these cases, do not attempt to upload the
      rendezvous descriptor, but wait until the router descriptor is
      downloaded and retry. Likewise, do not attempt to fetch a rendezvous
      descriptor from a hidden service directory for which the router
      descriptor has not yet been downloaded. Fixes bug 767. Bugfix
      on 0.2.0.10-alpha.

  o Minor bugfixes:
    - Fix several infrequent memory leaks spotted by Coverity.
    - When testing for libevent functions, set the LDFLAGS variable
      correctly. Found by Riastradh.
    - Avoid a bug where the FastFirstHopPK 0 option would keep Tor from
      bootstrapping with tunneled directory connections. Bugfix on
      0.1.2.5-alpha. Fixes bug 797. Found by Erwin Lam.
    - When asked to connect to A.B.exit:80, if we don't know the IP for A
      and we know that server B rejects most-but-not all connections to
      port 80, we would previously reject the connection. Now, we assume
      the user knows what they were asking for. Fixes bug 752. Bugfix
      on 0.0.9rc5. Diagnosed by BarkerJr.
    - If we overrun our per-second write limits a little, count this as
      having used up our write allocation for the second, and choke
      outgoing directory writes. Previously, we had only counted this when
      we had met our limits precisely. Fixes bug 824. Patch from by rovv.
      Bugfix on 0.2.0.x (??).
    - Remove the old v2 directory authority 'lefkada' from the default
      list. It has been gone for many months.
    - Stop doing unaligned memory access that generated bus errors on
      sparc64. Bugfix on 0.2.0.10-alpha. Fixes bug 862.
    - Make USR2 log-level switch take effect immediately. Bugfix on
      0.1.2.8-beta.

  o Minor bugfixes (controller):
    - Make DNS resolved events into "CLOSED", not "FAILED". Bugfix on
      0.1.2.5-alpha. Fix by Robert Hogan. Resolves bug 807.


Changes in version 0.2.1.7-alpha - 2008-11-08
  Tor 0.2.1.7-alpha fixes a major security problem in Debian and Ubuntu
  packages (and maybe other packages) noticed by Theo de Raadt, fixes
  a smaller security flaw that might allow an attacker to access local
  services, adds better defense against DNS poisoning attacks on exit
  relays, further improves hidden service performance, and fixes a
  variety of other issues.

  o Security fixes:
    - The "ClientDNSRejectInternalAddresses" config option wasn't being
      consistently obeyed: if an exit relay refuses a stream because its
      exit policy doesn't allow it, we would remember what IP address
      the relay said the destination address resolves to, even if it's
      an internal IP address. Bugfix on 0.2.0.7-alpha; patch by rovv.
    - The "User" and "Group" config options did not clear the
      supplementary group entries for the Tor process. The "User" option
      is now more robust, and we now set the groups to the specified
      user's primary group. The "Group" option is now ignored. For more
      detailed logging on credential switching, set CREDENTIAL_LOG_LEVEL
      in common/compat.c to LOG_NOTICE or higher. Patch by Jacob Appelbaum
      and Steven Murdoch. Bugfix on 0.0.2pre14. Fixes bug 848.
    - Do not use or believe expired v3 authority certificates. Patch
      from Karsten. Bugfix in 0.2.0.x. Fixes bug 851.

  o Minor features:
    - Now NodeFamily and MyFamily config options allow spaces in
      identity fingerprints, so it's easier to paste them in.
      Suggested by Lucky Green.
    - Implement the 0x20 hack to better resist DNS poisoning: set the
      case on outgoing DNS requests randomly, and reject responses that do
      not match the case correctly. This logic can be disabled with the
      ServerDNSRandomizeCase setting, if you are using one of the 0.3%
      of servers that do not reliably preserve case in replies. See
      "Increased DNS Forgery Resistance through 0x20-Bit Encoding"
      for more info.
    - Preserve case in replies to DNSPort requests in order to support
      the 0x20 hack for resisting DNS poisoning attacks.

  o Hidden service performance improvements:
    - When the client launches an introduction circuit, retry with a
      new circuit after 30 seconds rather than 60 seconds.
    - Launch a second client-side introduction circuit in parallel
      after a delay of 15 seconds (based on work by Christian Wilms).
    - Hidden services start out building five intro circuits rather
      than three, and when the first three finish they publish a service
      descriptor using those. Now we publish our service descriptor much
      faster after restart.

  o Minor bugfixes:
    - Minor fix in the warning messages when you're having problems
      bootstrapping; also, be more forgiving of bootstrap problems when
      we're still making incremental progress on a given bootstrap phase.
    - When we're choosing an exit node for a circuit, and we have
      no pending streams, choose a good general exit rather than one that
      supports "all the pending streams". Bugfix on 0.1.1.x. Fix by rovv.
    - Send a valid END cell back when a client tries to connect to a
      nonexistent hidden service port. Bugfix on 0.1.2.15. Fixes bug
      840. Patch from rovv.
    - If a broken client asks a non-exit router to connect somewhere,
      do not even do the DNS lookup before rejecting the connection.
      Fixes another case of bug 619. Patch from rovv.
    - Fix another case of assuming, when a specific exit is requested,
      that we know more than the user about what hosts it allows.
      Fixes another case of bug 752. Patch from rovv.
    - Check which hops rendezvous stream cells are associated with to
      prevent possible guess-the-streamid injection attacks from
      intermediate hops. Fixes another case of bug 446. Based on patch
      from rovv.
    - Avoid using a negative right-shift when comparing 32-bit
      addresses. Possible fix for bug 845 and bug 811.
    - Make the assert_circuit_ok() function work correctly on circuits that
      have already been marked for close.
    - Fix read-off-the-end-of-string error in unit tests when decoding
      introduction points.
    - Fix uninitialized size field for memory area allocation: may improve
      memory performance during directory parsing.
    - Treat duplicate certificate fetches as failures, so that we do
      not try to re-fetch an expired certificate over and over and over.
    - Do not say we're fetching a certificate when we'll in fact skip it
      because of a pending download.


Changes in version 0.2.1.6-alpha - 2008-09-30
  Tor 0.2.1.6-alpha further improves performance and robustness of
  hidden services, starts work on supporting per-country relay selection,
  and fixes a variety of smaller issues.

  o Major features:
    - Implement proposal 121: make it possible to build hidden services
      that only certain clients are allowed to connect to. This is
      enforced at several points, so that unauthorized clients are unable
      to send INTRODUCE cells to the service, or even (depending on the
      type of authentication) to learn introduction points. This feature
      raises the bar for certain kinds of active attacks against hidden
      services. Code by Karsten Loesing.
    - Relays now store and serve v2 hidden service descriptors by default,
      i.e., the new default value for HidServDirectoryV2 is 1. This is
      the last step in proposal 114, which aims to make hidden service
      lookups more reliable.
    - Start work to allow node restrictions to include country codes. The
      syntax to exclude nodes in a country with country code XX is
      "ExcludeNodes {XX}". Patch from Robert Hogan. It still needs some
      refinement to decide what config options should take priority if
      you ask to both use a particular node and exclude it.
    - Allow ExitNodes list to include IP ranges and country codes, just
      like the Exclude*Nodes lists. Patch from Robert Hogan.

  o Major bugfixes:
    - Fix a bug when parsing ports in tor_addr_port_parse() that caused
      Tor to fail to start if you had it configured to use a bridge
      relay. Fixes bug 809. Bugfix on 0.2.1.5-alpha.
    - When extending a circuit to a hidden service directory to upload a
      rendezvous descriptor using a BEGIN_DIR cell, almost 1/6 of all
      requests failed, because the router descriptor had not been
      downloaded yet. In these cases, we now wait until the router
      descriptor is downloaded, and then retry. Likewise, clients
      now skip over a hidden service directory if they don't yet have
      its router descriptor, rather than futilely requesting it and
      putting mysterious complaints in the logs. Fixes bug 767. Bugfix
      on 0.2.0.10-alpha.
    - When fetching v0 and v2 rendezvous service descriptors in parallel,
      we were failing the whole hidden service request when the v0
      descriptor fetch fails, even if the v2 fetch is still pending and
      might succeed. Similarly, if the last v2 fetch fails, we were
      failing the whole hidden service request even if a v0 fetch is
      still pending. Fixes bug 814. Bugfix on 0.2.0.10-alpha.
    - DNS replies need to have names matching their requests, but
      these names should be in the questions section, not necessarily
      in the answers section. Fixes bug 823. Bugfix on 0.2.1.5-alpha.

  o Minor features:
    - Update to the "September 1 2008" ip-to-country file.
    - Allow ports 465 and 587 in the default exit policy again. We had
      rejected them in 0.1.0.15, because back in 2005 they were commonly
      misconfigured and ended up as spam targets. We hear they are better
      locked down these days.
    - Use a lockfile to make sure that two Tor processes are not
      simultaneously running with the same datadir.
    - Serve the latest v3 networkstatus consensus via the control
      port. Use "getinfo dir/status-vote/current/consensus" to fetch it.
    - Better logging about stability/reliability calculations on directory
      servers.
    - Drop the requirement to have an open dir port for storing and
      serving v2 hidden service descriptors.
    - Directory authorities now serve a /tor/dbg-stability.txt URL to
      help debug WFU and MTBF calculations.
    - Implement most of Proposal 152: allow specialized servers to permit
      single-hop circuits, and clients to use those servers to build
      single-hop circuits when using a specialized controller. Patch
      from Josh Albrecht. Resolves feature request 768.
    - Add a -p option to tor-resolve for specifying the SOCKS port: some
      people find host:port too confusing.
    - Make TrackHostExit mappings expire a while after their last use, not
      after their creation. Patch from Robert Hogan.
    - Provide circuit purposes along with circuit events to the controller.

  o Minor bugfixes:
    - Fix compile on OpenBSD 4.4-current. Bugfix on 0.2.1.5-alpha.
      Reported by Tas.
    - Fixed some memory leaks -- some quite frequent, some almost
      impossible to trigger -- based on results from Coverity.
    - When testing for libevent functions, set the LDFLAGS variable
      correctly. Found by Riastradh.
    - Fix an assertion bug in parsing policy-related options; possible fix
      for bug 811.
    - Catch and report a few more bootstrapping failure cases when Tor
      fails to establish a TCP connection. Cleanup on 0.2.1.x.
    - Avoid a bug where the FastFirstHopPK 0 option would keep Tor from
      bootstrapping with tunneled directory connections. Bugfix on
      0.1.2.5-alpha. Fixes bug 797. Found by Erwin Lam.
    - When asked to connect to A.B.exit:80, if we don't know the IP for A
      and we know that server B rejects most-but-not all connections to
      port 80, we would previously reject the connection. Now, we assume
      the user knows what they were asking for. Fixes bug 752. Bugfix
      on 0.0.9rc5. Diagnosed by BarkerJr.
    - If we are not using BEGIN_DIR cells, don't attempt to contact hidden
      service directories if they have no advertised dir port. Bugfix
      on 0.2.0.10-alpha.
    - If we overrun our per-second write limits a little, count this as
      having used up our write allocation for the second, and choke
      outgoing directory writes. Previously, we had only counted this when
      we had met our limits precisely. Fixes bug 824. Patch by rovv.
      Bugfix on 0.2.0.x (??).
    - Avoid a "0 divided by 0" calculation when calculating router uptime
      at directory authorities. Bugfix on 0.2.0.8-alpha.
    - Make DNS resolved controller events into "CLOSED", not
      "FAILED". Bugfix on 0.1.2.5-alpha. Fix by Robert Hogan. Resolves
      bug 807.
    - Fix a bug where an unreachable relay would establish enough
      reachability testing circuits to do a bandwidth test -- if
      we already have a connection to the middle hop of the testing
      circuit, then it could establish the last hop by using the existing
      connection. Bugfix on 0.1.2.2-alpha, exposed when we made testing
      circuits no longer use entry guards in 0.2.1.3-alpha.
    - If we have correct permissions on $datadir, we complain to stdout
      and fail to start. But dangerous permissions on
      $datadir/cached-status/ would cause us to open a log and complain
      there. Now complain to stdout and fail to start in both cases. Fixes
      bug 820, reported by seeess.
    - Remove the old v2 directory authority 'lefkada' from the default
      list. It has been gone for many months.

  o Code simplifications and refactoring:
    - Revise the connection_new functions so that a more typesafe variant
      exists. This will work better with Coverity, and let us find any
      actual mistakes we're making here.
    - Refactor unit testing logic so that dmalloc can be used sensibly
      with unit tests to check for memory leaks.
    - Move all hidden-service related fields from connection and circuit
      structure to substructures: this way they won't eat so much memory.


Changes in version 0.2.0.31 - 2008-09-03
  Tor 0.2.0.31 addresses two potential anonymity issues, starts to fix
  a big bug we're seeing where in rare cases traffic from one Tor stream
  gets mixed into another stream, and fixes a variety of smaller issues.

  o Major bugfixes:
    - Make sure that two circuits can never exist on the same connection
      with the same circuit ID, even if one is marked for close. This
      is conceivably a bugfix for bug 779. Bugfix on 0.1.0.4-rc.
    - Relays now reject risky extend cells: if the extend cell includes
      a digest of all zeroes, or asks to extend back to the relay that
      sent the extend cell, tear down the circuit. Ideas suggested
      by rovv.
    - If not enough of our entry guards are available so we add a new
      one, we might use the new one even if it overlapped with the
      current circuit's exit relay (or its family). Anonymity bugfix
      pointed out by rovv.

  o Minor bugfixes:
    - Recover 3-7 bytes that were wasted per memory chunk. Fixes bug
      794; bug spotted by rovv. Bugfix on 0.2.0.1-alpha.
    - Correctly detect the presence of the linux/netfilter_ipv4.h header
      when building against recent kernels. Bugfix on 0.1.2.1-alpha.
    - Pick size of default geoip filename string correctly on windows.
      Fixes bug 806. Bugfix on 0.2.0.30.
    - Make the autoconf script accept the obsolete --with-ssl-dir
      option as an alias for the actually-working --with-openssl-dir
      option. Fix the help documentation to recommend --with-openssl-dir.
      Based on a patch by "Dave". Bugfix on 0.2.0.1-alpha.
    - When using the TransPort option on OpenBSD, and using the User
      option to change UID and drop privileges, make sure to open
      /dev/pf before dropping privileges. Fixes bug 782. Patch from
      Christopher Davis. Bugfix on 0.1.2.1-alpha.
    - Try to attach connections immediately upon receiving a RENDEZVOUS2
      or RENDEZVOUS_ESTABLISHED cell. This can save a second or two
      on the client side when connecting to a hidden service. Bugfix
      on 0.0.6pre1. Found and fixed by Christian Wilms; resolves bug 743.
    - When closing an application-side connection because its circuit is
      getting torn down, generate the stream event correctly. Bugfix on
      0.1.2.x. Anonymous patch.


Changes in version 0.2.1.5-alpha - 2008-08-31
  Tor 0.2.1.5-alpha moves us closer to handling IPv6 destinations, puts
  in a lot of the infrastructure for adding authorization to hidden
  services, lays the groundwork for having clients read their load
  balancing information out of the networkstatus consensus rather than
  the individual router descriptors, addresses two potential anonymity
  issues, and fixes a variety of smaller issues.

  o Major features:
    - Convert many internal address representations to optionally hold
      IPv6 addresses.
    - Generate and accept IPv6 addresses in many protocol elements.
    - Make resolver code handle nameservers located at ipv6 addresses.
    - Begin implementation of proposal 121 ("Client authorization for
      hidden services"): configure hidden services with client
      authorization, publish descriptors for them, and configure
      authorization data for hidden services at clients. The next
      step is to actually access hidden services that perform client
      authorization.
    - More progress toward proposal 141: Network status consensus
      documents and votes now contain bandwidth information for each
      router and a summary of that router's exit policy. Eventually this
      will be used by clients so that they do not have to download every
      known descriptor before building circuits.

  o Major bugfixes (on 0.2.0.x and before):
    - When sending CREATED cells back for a given circuit, use a 64-bit
      connection ID to find the right connection, rather than an addr:port
      combination. Now that we can have multiple OR connections between
      the same ORs, it is no longer possible to use addr:port to uniquely
      identify a connection.
    - Relays now reject risky extend cells: if the extend cell includes
      a digest of all zeroes, or asks to extend back to the relay that
      sent the extend cell, tear down the circuit. Ideas suggested
      by rovv.
    - If not enough of our entry guards are available so we add a new
      one, we might use the new one even if it overlapped with the
      current circuit's exit relay (or its family). Anonymity bugfix
      pointed out by rovv.

  o Minor bugfixes:
    - Recover 3-7 bytes that were wasted per memory chunk. Fixes bug
      794; bug spotted by rovv. Bugfix on 0.2.0.1-alpha.
    - When using the TransPort option on OpenBSD, and using the User
      option to change UID and drop privileges, make sure to open /dev/pf
      before dropping privileges. Fixes bug 782. Patch from Christopher
      Davis. Bugfix on 0.1.2.1-alpha.
    - Correctly detect the presence of the linux/netfilter_ipv4.h header
      when building against recent kernels. Bugfix on 0.1.2.1-alpha.
    - Add a missing safe_str() call for a debug log message.
    - Use 64 bits instead of 32 bits for connection identifiers used with
      the controller protocol, to greatly reduce risk of identifier reuse.
    - Make the autoconf script accept the obsolete --with-ssl-dir
      option as an alias for the actually-working --with-openssl-dir
      option. Fix the help documentation to recommend --with-openssl-dir.
      Based on a patch by "Dave". Bugfix on 0.2.0.1-alpha.

  o Minor features:
    - Rate-limit too-many-sockets messages: when they happen, they happen
      a lot. Resolves bug 748.
    - Resist DNS poisoning a little better by making sure that names in
      answer sections match.
    - Print the SOCKS5 error message string as well as the error code
      when a tor-resolve request fails. Patch from Jacob.


Changes in version 0.2.1.4-alpha - 2008-08-04
  Tor 0.2.1.4-alpha fixes a pair of crash bugs in 0.2.1.3-alpha.

  o Major bugfixes:
    - The address part of exit policies was not correctly written
      to router descriptors. This generated router descriptors that failed
      their self-checks. Noticed by phobos, fixed by Karsten. Bugfix
      on 0.2.1.3-alpha.
    - Tor triggered a false assert when extending a circuit to a relay
      but we already have a connection open to that relay. Noticed by
      phobos, fixed by Karsten. Bugfix on 0.2.1.3-alpha.

  o Minor bugfixes:
    - Fix a hidden service logging bug: in some edge cases, the router
      descriptor of a previously picked introduction point becomes
      obsolete and we need to give up on it rather than continually
      complaining that it has become obsolete. Observed by xiando. Bugfix
      on 0.2.1.3-alpha.

  o Removed features:
    - Take out the TestVia config option, since it was a workaround for
      a bug that was fixed in Tor 0.1.1.21.


Changes in version 0.2.1.3-alpha - 2008-08-03
  Tor 0.2.1.3-alpha implements most of the pieces to prevent
  infinite-length circuit attacks (see proposal 110); fixes a bug that
  might cause exit relays to corrupt streams they send back; allows
  address patterns (e.g. 255.128.0.0/16) to appear in ExcludeNodes and
  ExcludeExitNodes config options; and fixes a big pile of bugs.

  o Bootstrapping bugfixes (on 0.2.1.x-alpha):
    - Send a bootstrap problem "warn" event on the first problem if the
      reason is NO_ROUTE (that is, our network is down).

  o Major features:
    - Implement most of proposal 110: The first K cells to be sent
      along a circuit are marked as special "early" cells; only K "early"
      cells will be allowed. Once this code is universal, we can block
      certain kinds of DOS attack by requiring that EXTEND commands must
      be sent using an "early" cell.

  o Major bugfixes:
    - Try to attach connections immediately upon receiving a RENDEZVOUS2
      or RENDEZVOUS_ESTABLISHED cell. This can save a second or two
      on the client side when connecting to a hidden service. Bugfix
      on 0.0.6pre1. Found and fixed by Christian Wilms; resolves bug 743.
    - Ensure that two circuits can never exist on the same connection
      with the same circuit ID, even if one is marked for close. This
      is conceivably a bugfix for bug 779; fixes a bug on 0.1.0.4-rc.

  o Minor features:
    - When relays do their initial bandwidth measurement, don't limit
      to just our entry guards for the test circuits. Otherwise we tend
      to have multiple test circuits going through a single entry guard,
      which makes our bandwidth test less accurate. Fixes part of bug 654;
      patch contributed by Josh Albrecht.
    - Add an ExcludeExitNodes option so users can list a set of nodes
      that should be be excluded from the exit node position, but
      allowed elsewhere. Implements proposal 151.
    - Allow address patterns (e.g., 255.128.0.0/16) to appear in
      ExcludeNodes and ExcludeExitNodes lists.
    - Change the implementation of ExcludeNodes and ExcludeExitNodes to
      be more efficient. Formerly it was quadratic in the number of
      servers; now it should be linear. Fixes bug 509.
    - Save 16-22 bytes per open circuit by moving the n_addr, n_port,
      and n_conn_id_digest fields into a separate structure that's
      only needed when the circuit has not yet attached to an n_conn.

  o Minor bugfixes:
    - Change the contrib/tor.logrotate script so it makes the new
      logs as "_tor:_tor" rather than the default, which is generally
      "root:wheel". Fixes bug 676, reported by Serge Koksharov.
    - Stop using __attribute__((nonnull)) with GCC: it can give us useful
      warnings (occasionally), but it can also cause the compiler to
      eliminate error-checking code. Suggested by Peter Gutmann.
    - When a hidden service is giving up on an introduction point candidate
      that was not included in the last published rendezvous descriptor,
      don't reschedule publication of the next descriptor. Fixes bug 763.
      Bugfix on 0.0.9.3.
    - Mark RendNodes, RendExcludeNodes, HiddenServiceNodes, and
      HiddenServiceExcludeNodes as obsolete: they never worked properly,
      and nobody claims to be using them. Fixes bug 754. Bugfix on
      0.1.0.1-rc. Patch from Christian Wilms.
    - Fix a small alignment and memory-wasting bug on buffer chunks.
      Spotted by rovv.

  o Minor bugfixes (controller):
    - When closing an application-side connection because its circuit
      is getting torn down, generate the stream event correctly.
      Bugfix on 0.1.2.x. Anonymous patch.

  o Removed features:
    - Remove all backward-compatibility code to support relays running
      versions of Tor so old that they no longer work at all on the
      Tor network.


Changes in version 0.2.0.30 - 2008-07-15
  o Minor bugfixes:
    - Stop using __attribute__((nonnull)) with GCC: it can give us useful
      warnings (occasionally), but it can also cause the compiler to
      eliminate error-checking code. Suggested by Peter Gutmann.


Changes in version 0.2.0.29-rc - 2008-07-08
  Tor 0.2.0.29-rc fixes two big bugs with using bridges, fixes more
  hidden-service performance bugs, and fixes a bunch of smaller bugs.

  o Major bugfixes:
    - If you have more than one bridge but don't know their keys,
      you would only launch a request for the descriptor of the first one
      on your list. (Tor considered launching requests for the others, but
      found that it already had a connection on the way for $0000...0000
      so it didn't open another.) Bugfix on 0.2.0.x.
    - If you have more than one bridge but don't know their keys, and the
      connection to one of the bridges failed, you would cancel all
      pending bridge connections. (After all, they all have the same
      digest.) Bugfix on 0.2.0.x.
    - When a hidden service was trying to establish an introduction point,
      and Tor had built circuits preemptively for such purposes, we
      were ignoring all the preemptive circuits and launching a new one
      instead. Bugfix on 0.2.0.14-alpha.
    - When a hidden service was trying to establish an introduction point,
      and Tor *did* manage to reuse one of the preemptively built
      circuits, it didn't correctly remember which one it used,
      so it asked for another one soon after, until there were no
      more preemptive circuits, at which point it launched one from
      scratch. Bugfix on 0.0.9.x.
    - Make directory servers include the X-Your-Address-Is: http header in
      their responses even for begin_dir conns. Now clients who only
      ever use begin_dir connections still have a way to learn their IP
      address. Fixes bug 737; bugfix on 0.2.0.22-rc. Reported by goldy.

  o Minor bugfixes:
    - Fix a macro/CPP interaction that was confusing some compilers:
      some GCCs don't like #if/#endif pairs inside macro arguments.
      Fixes bug 707.
    - Fix macro collision between OpenSSL 0.9.8h and Windows headers.
      Fixes bug 704; fix from Steven Murdoch.
    - When opening /dev/null in finish_daemonize(), do not pass the
      O_CREAT flag. Fortify was complaining, and correctly so. Fixes
      bug 742; fix from Michael Scherer. Bugfix on 0.0.2pre19.
    - Correctly detect transparent proxy support on Linux hosts that
      require in.h to be included before netfilter_ipv4.h. Patch
      from coderman.
    - Disallow session resumption attempts during the renegotiation
      stage of the v2 handshake protocol. Clients should never be trying
      session resumption at this point, but apparently some did, in
      ways that caused the handshake to fail. Bugfix on 0.2.0.20-rc. Bug
      found by Geoff Goodell.


Changes in version 0.2.1.2-alpha - 2008-06-20
  Tor 0.2.1.2-alpha includes a new "TestingTorNetwork" config option to
  make it easier to set up your own private Tor network; fixes several
  big bugs with using more than one bridge relay; fixes a big bug with
  offering hidden services quickly after Tor starts; and uses a better
  API for reporting potential bootstrapping problems to the controller.

  o Major features:
    - New TestingTorNetwork config option to allow adjustment of
      previously constant values that, while reasonable, could slow
      bootstrapping. Implements proposal 135. Patch from Karsten.

  o Major bugfixes:
    - If you have more than one bridge but don't know their digests,
      you would only learn a request for the descriptor of the first one
      on your list. (Tor considered launching requests for the others, but
      found that it already had a connection on the way for $0000...0000
      so it didn't open another.) Bugfix on 0.2.0.x.
    - If you have more than one bridge but don't know their digests,
      and the connection to one of the bridges failed, you would cancel
      all pending bridge connections. (After all, they all have the
      same digest.) Bugfix on 0.2.0.x.
    - When establishing a hidden service, introduction points that
      originate from cannibalized circuits are completely ignored and not
      included in rendezvous service descriptors. This might be another
      reason for delay in making a hidden service available. Bugfix
      from long ago (0.0.9.x?)

  o Minor features:
    - Allow OpenSSL to use dynamic locks if it wants.
    - When building a consensus, do not include routers that are down.
      This will cut down 30% to 40% on consensus size. Implements
      proposal 138.
    - In directory authorities' approved-routers files, allow
      fingerprints with or without space.
    - Add a "GETINFO /status/bootstrap-phase" controller option, so the
      controller can query our current bootstrap state in case it attaches
      partway through and wants to catch up.
    - Send an initial "Starting" bootstrap status event, so we have a
      state to start out in.

  o Minor bugfixes:
    - Asking for a conditional consensus at .../consensus/<fingerprints>
      would crash a dirserver if it did not already have a
      consensus. Bugfix on 0.2.1.1-alpha.
    - Clean up some macro/CPP interactions: some GCC versions don't like
      #if/#endif pairs inside macro arguments. Fixes bug 707. Bugfix on
      0.2.0.x.

  o Bootstrapping bugfixes (on 0.2.1.1-alpha):
    - Directory authorities shouldn't complain about bootstrapping
      problems just because they do a lot of reachability testing and
      some of the connection attempts fail.
    - Start sending "count" and "recommendation" key/value pairs in
      bootstrap problem status events, so the controller can hear about
      problems even before Tor decides they're worth reporting for sure.
    - If you're using bridges, generate "bootstrap problem" warnings
      as soon as you run out of working bridges, rather than waiting
      for ten failures -- which will never happen if you have less than
      ten bridges.
    - If we close our OR connection because there's been a circuit
      pending on it for too long, we were telling our bootstrap status
      events "REASON=NONE". Now tell them "REASON=TIMEOUT".


Changes in version 0.2.1.1-alpha - 2008-06-13
  Tor 0.2.1.1-alpha fixes a lot of memory fragmentation problems that
  were making the Tor process bloat especially on Linux; makes our TLS
  handshake blend in better; sends "bootstrap phase" status events to
  the controller, so it can keep the user informed of progress (and
  problems) fetching directory information and establishing circuits;
  and adds a variety of smaller features.

  o Major features:
    - More work on making our TLS handshake blend in: modify the list
      of ciphers advertised by OpenSSL in client mode to even more
      closely resemble a common web browser. We cheat a little so that
      we can advertise ciphers that the locally installed OpenSSL doesn't
      know about.
    - Start sending "bootstrap phase" status events to the controller,
      so it can keep the user informed of progress fetching directory
      information and establishing circuits. Also inform the controller
      if we think we're stuck at a particular bootstrap phase. Implements
      proposal 137.
    - Resume using OpenSSL's RAND_poll() for better (and more portable)
      cross-platform entropy collection again. We used to use it, then
      stopped using it because of a bug that could crash systems that
      called RAND_poll when they had a lot of fds open. It looks like the
      bug got fixed in late 2006. Our new behavior is to call RAND_poll()
      at startup, and to call RAND_poll() when we reseed later only if
      we have a non-buggy OpenSSL version.

  o Major bugfixes:
    - When we choose to abandon a new entry guard because we think our
      older ones might be better, close any circuits pending on that
      new entry guard connection. This fix should make us recover much
      faster when our network is down and then comes back. Bugfix on
      0.1.2.8-beta; found by lodger.

  o Memory fixes and improvements:
    - Add a malloc_good_size implementation to OpenBSD_malloc_linux.c,
      to avoid unused RAM in buffer chunks and memory pools.
    - Speed up parsing and cut down on memory fragmentation by using
      stack-style allocations for parsing directory objects. Previously,
      this accounted for over 40% of allocations from within Tor's code
      on a typical directory cache.
    - Use a Bloom filter rather than a digest-based set to track which
      descriptors we need to keep around when we're cleaning out old
      router descriptors. This speeds up the computation significantly,
      and may reduce fragmentation.
    - Reduce the default smartlist size from 32 to 16; it turns out that
      most smartlists hold around 8-12 elements tops.
    - Make dumpstats() log the fullness and size of openssl-internal
      buffers.
    - If the user has applied the experimental SSL_MODE_RELEASE_BUFFERS
      patch to their OpenSSL, turn it on to save memory on servers. This
      patch will (with any luck) get included in a mainline distribution
      before too long.
    - Never use OpenSSL compression: it wastes RAM and CPU trying to
      compress cells, which are basically all encrypted, compressed,
      or both.

  o Minor bugfixes:
    - Stop reloading the router list from disk for no reason when we
      run out of reachable directory mirrors. Once upon a time reloading
      it would set the 'is_running' flag back to 1 for them. It hasn't
      done that for a long time.
    - In very rare situations new hidden service descriptors were
      published earlier than 30 seconds after the last change to the
      service. (We currently think that a hidden service descriptor
      that's been stable for 30 seconds is worth publishing.)

  o Minor features:
    - Allow separate log levels to be configured for different logging
      domains. For example, this allows one to log all notices, warnings,
      or errors, plus all memory management messages of level debug or
      higher, with: Log [MM] debug-err [*] notice-err file /var/log/tor.
    - Add a couple of extra warnings to --enable-gcc-warnings for GCC 4.3,
      and stop using a warning that had become unfixably verbose under
      GCC 4.3.
    - New --hush command-line option similar to --quiet. While --quiet
      disables all logging to the console on startup, --hush limits the
      output to messages of warning and error severity.
    - Servers support a new URL scheme for consensus downloads that
      allows the client to specify which authorities are trusted.
      The server then only sends the consensus if the client will trust
      it. Otherwise a 404 error is sent back. Clients use this
      new scheme when the server supports it (meaning it's running
      0.2.1.1-alpha or later). Implements proposal 134.
    - New configure/torrc options (--enable-geoip-stats,
      DirRecordUsageByCountry) to record how many IPs we've served
      directory info to in each country code, how many status documents
      total we've sent to each country code, and what share of the total
      directory requests we should expect to see.
    - Use the TLS1 hostname extension to more closely resemble browser
      behavior.
    - Lots of new unit tests.
    - Add a macro to implement the common pattern of iterating through
      two parallel lists in lockstep.


Changes in version 0.2.0.28-rc - 2008-06-13
  Tor 0.2.0.28-rc fixes an anonymity-related bug, fixes a hidden-service
  performance bug, and fixes a bunch of smaller bugs.

  o Anonymity fixes:
    - Fix a bug where, when we were choosing the 'end stream reason' to
      put in our relay end cell that we send to the exit relay, Tor
      clients on Windows were sometimes sending the wrong 'reason'. The
      anonymity problem is that exit relays may be able to guess whether
      the client is running Windows, thus helping partition the anonymity
      set. Down the road we should stop sending reasons to exit relays,
      or otherwise prevent future versions of this bug.

  o Major bugfixes:
    - While setting up a hidden service, some valid introduction circuits
      were overlooked and abandoned. This might be the reason for
      the long delay in making a hidden service available. Bugfix on
      0.2.0.14-alpha.

  o Minor features:
    - Update to the "June 9 2008" ip-to-country file.
    - Run 'make test' as part of 'make dist', so we stop releasing so
      many development snapshots that fail their unit tests.

  o Minor bugfixes:
    - When we're checking if we have enough dir info for each relay
      to begin establishing circuits, make sure that we actually have
      the descriptor listed in the consensus, not just any descriptor.
      Bugfix on 0.1.2.x.
    - Bridge relays no longer print "xx=0" in their extrainfo document
      for every single country code in the geoip db. Bugfix on
      0.2.0.27-rc.
    - Only warn when we fail to load the geoip file if we were planning to
      include geoip stats in our extrainfo document. Bugfix on 0.2.0.27-rc.
    - If we change our MaxAdvertisedBandwidth and then reload torrc,
      Tor won't realize it should publish a new relay descriptor. Fixes
      bug 688, reported by mfr. Bugfix on 0.1.2.x.
    - When we haven't had any application requests lately, don't bother
      logging that we have expired a bunch of descriptors. Bugfix
      on 0.1.2.x.
    - Make relay cells written on a connection count as non-padding when
      tracking how long a connection has been in use. Bugfix on
      0.2.0.1-alpha. Spotted by lodger.
    - Fix unit tests in 0.2.0.27-rc.
    - Fix compile on Windows.


Changes in version 0.2.0.27-rc - 2008-06-03
  Tor 0.2.0.27-rc adds a few features we left out of the earlier
  release candidates. In particular, we now include an IP-to-country
  GeoIP database, so controllers can easily look up what country a
  given relay is in, and so bridge relays can give us some sanitized
  summaries about which countries are making use of bridges. (See proposal
  126-geoip-fetching.txt for details.)

  o Major features:
    - Include an IP-to-country GeoIP file in the tarball, so bridge
      relays can report sanitized summaries of the usage they're seeing.

  o Minor features:
    - Add a "PURPOSE=" argument to "STREAM NEW" events, as suggested by
      Robert Hogan. Fixes the first part of bug 681.
    - Make bridge authorities never serve extrainfo docs.
    - Add support to detect Libevent versions in the 1.4.x series
      on mingw.
    - Fix build on gcc 4.3 with --enable-gcc-warnings set.
    - Include a new contrib/tor-exit-notice.html file that exit relay
      operators can put on their website to help reduce abuse queries.

  o Minor bugfixes:
    - When tunneling an encrypted directory connection, and its first
      circuit fails, do not leave it unattached and ask the controller
      to deal. Fixes the second part of bug 681.
    - Make bridge authorities correctly expire old extrainfo documents
      from time to time.


Changes in version 0.2.0.26-rc - 2008-05-13
  Tor 0.2.0.26-rc fixes a major security vulnerability caused by a bug
  in Debian's OpenSSL packages. All users running any 0.2.0.x version
  should upgrade, whether they're running Debian or not.

  o Major security fixes:
    - Use new V3 directory authority keys on the tor26, gabelmoo, and
      moria1 V3 directory authorities. The old keys were generated with
      a vulnerable version of Debian's OpenSSL package, and must be
      considered compromised. Other authorities' keys were not generated
      with an affected version of OpenSSL.

  o Major bugfixes:
    - List authority signatures as "unrecognized" based on DirServer
      lines, not on cert cache. Bugfix on 0.2.0.x.

  o Minor features:
    - Add a new V3AuthUseLegacyKey option to make it easier for
      authorities to change their identity keys if they have to.


Changes in version 0.2.0.25-rc - 2008-04-23
  Tor 0.2.0.25-rc makes Tor work again on OS X and certain BSDs.

  o Major bugfixes:
    - Remember to initialize threading before initializing logging.
      Otherwise, many BSD-family implementations will crash hard on
      startup. Fixes bug 671. Bugfix on 0.2.0.24-rc.

  o Minor bugfixes:
    - Authorities correctly free policies on bad servers on
      exit. Fixes bug 672. Bugfix on 0.2.0.x.


Changes in version 0.2.0.24-rc - 2008-04-22
  Tor 0.2.0.24-rc adds dizum (run by Alex de Joode) as the new sixth
  v3 directory authority, makes relays with dynamic IP addresses and no
  DirPort notice more quickly when their IP address changes, fixes a few
  rare crashes and memory leaks, and fixes a few other miscellaneous bugs.

  o New directory authorities:
    - Take lefkada out of the list of v3 directory authorities, since
      it has been down for months.
    - Set up dizum (run by Alex de Joode) as the new sixth v3 directory
      authority.

  o Major bugfixes:
    - Detect address changes more quickly on non-directory mirror
      relays. Bugfix on 0.2.0.18-alpha; fixes bug 652.

  o Minor features (security):
    - Reject requests for reverse-dns lookup of names that are in
      a private address space. Patch from lodger.
    - Non-exit relays no longer allow DNS requests. Fixes bug 619. Patch
      from lodger.

  o Minor bugfixes (crashes):
    - Avoid a rare assert that can trigger when Tor doesn't have much
      directory information yet and it tries to fetch a v2 hidden
      service descriptor. Fixes bug 651, reported by nwf.
    - Initialize log mutex before initializing dmalloc. Otherwise,
      running with dmalloc would crash. Bugfix on 0.2.0.x-alpha.
    - Use recursive pthread mutexes in order to avoid deadlock when
      logging debug-level messages to a controller. Bug spotted by nwf,
      bugfix on 0.2.0.16-alpha.

  o Minor bugfixes (resource management):
    - Keep address policies from leaking memory: start their refcount
      at 1, not 2. Bugfix on 0.2.0.16-alpha.
    - Free authority certificates on exit, so they don't look like memory
      leaks. Bugfix on 0.2.0.19-alpha.
    - Free static hashtables for policy maps and for TLS connections on
      shutdown, so they don't look like memory leaks. Bugfix on 0.2.0.x.
    - Avoid allocating extra space when computing consensuses on 64-bit
      platforms. Bug spotted by aakova.

  o Minor bugfixes (misc):
    - Do not read the configuration file when we've only been told to
      generate a password hash. Fixes bug 643. Bugfix on 0.0.9pre5. Fix
      based on patch from Sebastian Hahn.
    - Exit relays that are used as a client can now reach themselves
      using the .exit notation, rather than just launching an infinite
      pile of circuits. Fixes bug 641. Reported by Sebastian Hahn.
    - When attempting to open a logfile fails, tell us why.
    - Fix a dumb bug that was preventing us from knowing that we should
      preemptively build circuits to handle expected directory requests.
      Fixes bug 660. Bugfix on 0.1.2.x.
    - Warn less verbosely about clock skew from netinfo cells from
      untrusted sources. Fixes bug 663.
    - Make controller stream events for DNS requests more consistent,
      by adding "new stream" events for DNS requests, and removing
      spurious "stream closed" events" for cached reverse resolves.
      Patch from mwenge. Fixes bug 646.
    - Correctly notify one-hop connections when a circuit build has
      failed. Possible fix for bug 669. Found by lodger.


Changes in version 0.2.0.23-rc - 2008-03-24
  Tor 0.2.0.23-rc is the fourth release candidate for the 0.2.0 series. It
  makes bootstrapping faster if the first directory mirror you contact
  is down. The bundles also include the new Vidalia 0.1.2 release.

  o Major bugfixes:
    - When a tunneled directory request is made to a directory server
      that's down, notice after 30 seconds rather than 120 seconds. Also,
      fail any begindir streams that are pending on it, so they can
      retry elsewhere. This was causing multi-minute delays on bootstrap.


Changes in version 0.2.0.22-rc - 2008-03-18
  Tor 0.2.0.22-rc is the third release candidate for the 0.2.0 series. It
  enables encrypted directory connections by default for non-relays, fixes
  some broken TLS behavior we added in 0.2.0.20-rc, and resolves many
  other bugs. The bundles also include Vidalia 0.1.1 and Torbutton 1.1.17.

  o Major features:
    - Enable encrypted directory connections by default for non-relays,
      so censor tools that block Tor directory connections based on their
      plaintext patterns will no longer work. This means Tor works in
      certain censored countries by default again.

  o Major bugfixes:
    - Make sure servers always request certificates from clients during
      TLS renegotiation. Reported by lodger; bugfix on 0.2.0.20-rc.
    - Do not enter a CPU-eating loop when a connection is closed in
      the middle of client-side TLS renegotiation. Fixes bug 622. Bug
      diagnosed by lodger; bugfix on 0.2.0.20-rc.
    - Fix assertion failure that could occur when a blocked circuit
      became unblocked, and it had pending client DNS requests. Bugfix
      on 0.2.0.1-alpha. Fixes bug 632.

  o Minor bugfixes (on 0.1.2.x):
    - Generate "STATUS_SERVER" events rather than misspelled
      "STATUS_SEVER" events. Caught by mwenge.
    - When counting the number of bytes written on a TLS connection,
      look at the BIO actually used for writing to the network, not
      at the BIO used (sometimes) to buffer data for the network.
      Looking at different BIOs could result in write counts on the
      order of ULONG_MAX. Fixes bug 614.
    - On Windows, correctly detect errors when listing the contents of
      a directory. Fix from lodger.

  o Minor bugfixes (on 0.2.0.x):
    - Downgrade "sslv3 alert handshake failure" message to INFO.
    - If we set RelayBandwidthRate and RelayBandwidthBurst very high but
      left BandwidthRate and BandwidthBurst at the default, we would be
      silently limited by those defaults. Now raise them to match the
      RelayBandwidth* values.
    - Fix the SVK version detection logic to work correctly on a branch.
    - Make --enable-openbsd-malloc work correctly on Linux with alpha
      CPUs. Fixes bug 625.
    - Logging functions now check that the passed severity is sane.
    - Use proper log levels in the testsuite call of
      get_interface_address6().
    - When using a nonstandard malloc, do not use the platform values for
      HAVE_MALLOC_GOOD_SIZE or HAVE_MALLOC_USABLE_SIZE.
    - Make the openbsd malloc code use 8k pages on alpha CPUs and
      16k pages on ia64.
    - Detect mismatched page sizes when using --enable-openbsd-malloc.
    - Avoid double-marked-for-close warning when certain kinds of invalid
      .in-addr.arpa addresses are passed to the DNSPort. Part of a fix
      for bug 617. Bugfix on 0.2.0.1-alpha.
    - Make sure that the "NULL-means-reject *:*" convention is followed by
      all the policy manipulation functions, avoiding some possible crash
      bugs. Bug found by lodger. Bugfix on 0.2.0.16-alpha.
    - Fix the implementation of ClientDNSRejectInternalAddresses so that it
      actually works, and doesn't warn about every single reverse lookup.
      Fixes the other part of bug 617.  Bugfix on 0.2.0.1-alpha.

  o Minor features:
    - Only log guard node status when guard node status has changed.
    - Downgrade the 3 most common "INFO" messages to "DEBUG". This will
      make "INFO" 75% less verbose.


Changes in version 0.2.0.21-rc - 2008-03-02
  Tor 0.2.0.21-rc is the second release candidate for the 0.2.0 series. It
  makes Tor work well with Vidalia again, fixes a rare assert bug,
  and fixes a pair of more minor bugs. The bundles also include Vidalia
  0.1.0 and Torbutton 1.1.16.

  o Major bugfixes:
    - The control port should declare that it requires password auth
      when HashedControlSessionPassword is set too. Patch from Matt Edman;
      bugfix on 0.2.0.20-rc. Fixes bug 615.
    - Downgrade assert in connection_buckets_decrement() to a log message.
      This may help us solve bug 614, and in any case will make its
      symptoms less severe. Bugfix on 0.2.0.20-rc. Reported by fredzupy.
    - We were sometimes miscounting the number of bytes read from the
      network, causing our rate limiting to not be followed exactly.
      Bugfix on 0.2.0.16-alpha. Reported by lodger.

  o Minor bugfixes:
    - Fix compilation with OpenSSL 0.9.8 and 0.9.8a. All other supported
      OpenSSL versions should have been working fine. Diagnosis and patch
      from lodger, Karsten Loesing, and Sebastian Hahn. Fixes bug 616.
      Bugfix on 0.2.0.20-rc.


Changes in version 0.2.0.20-rc - 2008-02-24
  Tor 0.2.0.20-rc is the first release candidate for the 0.2.0 series. It
  makes more progress towards normalizing Tor's TLS handshake, makes
  hidden services work better again, helps relays bootstrap if they don't
  know their IP address, adds optional support for linking in openbsd's
  allocator or tcmalloc, allows really fast relays to scale past 15000
  sockets, and fixes a bunch of minor bugs reported by Veracode.

  o Major features:
    - Enable the revised TLS handshake based on the one designed by
      Steven Murdoch in proposal 124, as revised in proposal 130. It
      includes version negotiation for OR connections as described in
      proposal 105. The new handshake is meant to be harder for censors
      to fingerprint, and it adds the ability to detect certain kinds of
      man-in-the-middle traffic analysis attacks. The version negotiation
      feature will allow us to improve Tor's link protocol more safely
      in the future.
    - Choose which bridge to use proportional to its advertised bandwidth,
      rather than uniformly at random. This should speed up Tor for
      bridge users. Also do this for people who set StrictEntryNodes.
    - When a TrackHostExits-chosen exit fails too many times in a row,
      stop using it. Bugfix on 0.1.2.x; fixes bug 437.

  o Major bugfixes:
    - Resolved problems with (re-)fetching hidden service descriptors.
      Patch from Karsten Loesing; fixes problems with 0.2.0.18-alpha
      and 0.2.0.19-alpha.
    - If we only ever used Tor for hidden service lookups or posts, we
      would stop building circuits and start refusing connections after
      24 hours, since we falsely believed that Tor was dormant. Reported
      by nwf; bugfix on 0.1.2.x.
    - Servers that don't know their own IP address should go to the
      authorities for their first directory fetch, even if their DirPort
      is off or if they don't know they're reachable yet. This will help
      them bootstrap better. Bugfix on 0.2.0.18-alpha; fixes bug 609.
    - When counting the number of open sockets, count not only the number
      of sockets we have received from the socket() call, but also
      the number we've gotten from accept() and socketpair(). This bug
      made us fail to count all sockets that we were using for incoming
      connections. Bugfix on 0.2.0.x.
    - Fix code used to find strings within buffers, when those strings
      are not in the first chunk of the buffer. Bugfix on 0.2.0.x.
    - Fix potential segfault when parsing HTTP headers. Bugfix on 0.2.0.x.
    - Add a new __HashedControlSessionPassword option for controllers
      to use for one-off session password hashes that shouldn't get
      saved to disk by SAVECONF --- Vidalia users were accumulating a
      pile of HashedControlPassword lines in their torrc files, one for
      each time they had restarted Tor and then clicked Save. Make Tor
      automatically convert "HashedControlPassword" to this new option but
      only when it's given on the command line. Partial fix for bug 586.

  o Minor features (performance):
    - Tune parameters for cell pool allocation to minimize amount of
      RAM overhead used.
    - Add OpenBSD malloc code from phk as an optional malloc
      replacement on Linux: some glibc libraries do very poorly
      with Tor's memory allocation patterns. Pass
      --enable-openbsd-malloc to get the replacement malloc code.
    - Add a --with-tcmalloc option to the configure script to link
      against tcmalloc (if present). Does not yet search for
      non-system include paths.
    - Stop imposing an arbitrary maximum on the number of file descriptors
      used for busy servers. Bug reported by Olaf Selke; patch from
      Sebastian Hahn.

  o Minor features (other):
    - When SafeLogging is disabled, log addresses along with all TLS
      errors.
    - When building with --enable-gcc-warnings, check for whether Apple's
      warning "-Wshorten-64-to-32" is available.
    - Add a --passphrase-fd argument to the tor-gencert command for
      scriptability.

  o Minor bugfixes (memory leaks and code problems):
    - We were leaking a file descriptor if Tor started with a zero-length
      cached-descriptors file. Patch by freddy77; bugfix on 0.1.2.
    - Detect size overflow in zlib code. Reported by Justin Ferguson and
      Dan Kaminsky.
    - We were comparing the raw BridgePassword entry with a base64'ed
      version of it, when handling a "/tor/networkstatus-bridges"
      directory request. Now compare correctly. Noticed by Veracode.
    - Recover from bad tracked-since value in MTBF-history file.
      Should fix bug 537.
    - Alter the code that tries to recover from unhandled write
      errors, to not try to flush onto a socket that's given us
      unhandled errors. Bugfix on 0.1.2.x.
    - Make Unix controlsockets work correctly on OpenBSD. Patch from
      tup. Bugfix on 0.2.0.3-alpha.

  o Minor bugfixes (other):
    - If we have an extra-info document for our server, always make
      it available on the control port, even if we haven't gotten
      a copy of it from an authority yet. Patch from mwenge.
    - Log the correct memory chunk sizes for empty RAM chunks in mempool.c.
    - Directory mirrors no longer include a guess at the client's IP
      address if the connection appears to be coming from the same /24
      network; it was producing too many wrong guesses.
    - Make the new hidden service code respect the SafeLogging setting.
      Bugfix on 0.2.0.x. Patch from Karsten.
    - When starting as an authority, do not overwrite all certificates
      cached from other authorities. Bugfix on 0.2.0.x. Fixes bug 606.
    - If we're trying to flush the last bytes on a connection (for
      example, when answering a directory request), reset the
      time-to-give-up timeout every time we manage to write something
      on the socket. Bugfix on 0.1.2.x.
    - Change the behavior of "getinfo status/good-server-descriptor"
      so it doesn't return failure when any authority disappears.
    - Even though the man page said that "TrackHostExits ." should
      work, nobody had ever implemented it. Bugfix on 0.1.0.x.
    - Report TLS "zero return" case as a "clean close" and "IO error"
      as a "close". Stop calling closes "unexpected closes": existing
      Tors don't use SSL_close(), so having a connection close without
      the TLS shutdown handshake is hardly unexpected.
    - Send NAMESERVER_STATUS messages for a single failed nameserver
      correctly.

  o Code simplifications and refactoring:
    - Remove the tor_strpartition function: its logic was confused,
      and it was only used for one thing that could be implemented far
      more easily.


Changes in version 0.2.0.19-alpha - 2008-02-09
  Tor 0.2.0.19-alpha makes more progress towards normalizing Tor's TLS
  handshake, makes path selection for relays more secure and IP address
  guessing more robust, and generally fixes a lot of bugs in preparation
  for calling the 0.2.0 branch stable.

  o Major features:
    - Do not include recognizeable strings in the commonname part of
      Tor's x509 certificates.

  o Major bugfixes:
    - If we're a relay, avoid picking ourselves as an introduction point,
      a rendezvous point, or as the final hop for internal circuits. Bug
      reported by taranis and lodger. Bugfix on 0.1.2.x.
    - Patch from "Andrew S. Lists" to catch when we contact a directory
      mirror at IP address X and he says we look like we're coming from
      IP address X. Bugfix on 0.1.2.x.

  o Minor features (security):
    - Be more paranoid about overwriting sensitive memory on free(),
      as a defensive programming tactic to ensure forward secrecy.

  o Minor features (directory authority):
    - Actually validate the options passed to AuthDirReject,
      AuthDirInvalid, AuthDirBadDir, and AuthDirBadExit.
    - Reject router descriptors with out-of-range bandwidthcapacity or
      bandwidthburst values.

  o Minor features (controller):
    - Reject controller commands over 1MB in length.  This keeps rogue
      processes from running us out of memory.

  o Minor features (misc):
    - Give more descriptive well-formedness errors for out-of-range
      hidden service descriptor/protocol versions.
    - Make memory debugging information describe more about history
      of cell allocation, so we can help reduce our memory use.

  o Deprecated features (controller):
    - The status/version/num-versioning and status/version/num-concurring
      GETINFO options are no longer useful in the v3 directory protocol:
      treat them as deprecated, and warn when they're used.

  o Minor bugfixes:
    - When our consensus networkstatus has been expired for a while, stop
      being willing to build circuits using it. Fixes bug 401. Bugfix
      on 0.1.2.x.
    - Directory caches now fetch certificates from all authorities
      listed in a networkstatus consensus, even when they do not
      recognize them. Fixes bug 571. Bugfix on 0.2.0.x.
    - When connecting to a bridge without specifying its key, insert
      the connection into the identity-to-connection map as soon as
      a key is learned. Fixes bug 574. Bugfix on 0.2.0.x.
    - Detect versions of OS X where malloc_good_size() is present in the
      library but never actually declared. Resolves bug 587. Bugfix
      on 0.2.0.x.
    - Stop incorrectly truncating zlib responses to directory authority
      signature download requests. Fixes bug 593. Bugfix on 0.2.0.x.
    - Stop recommending that every server operator send mail to tor-ops.
      Resolves bug 597. Bugfix on 0.1.2.x.
    - Don't trigger an assert if we start a directory authority with a
      private IP address (like 127.0.0.1).
    - Avoid possible failures when generating a directory with routers
      with over-long versions strings, or too many flags set. Bugfix
      on 0.1.2.x.
    - If an attempt to launch a DNS resolve request over the control
      port fails because we have overrun the limit on the number of
      connections, tell the controller that the request has failed.
    - Avoid using too little bandwidth when our clock skips a few
      seconds. Bugfix on 0.1.2.x.
    - Fix shell error when warning about missing packages in configure
      script, on Fedora or Red Hat machines. Bugfix on 0.2.0.x.
    - Do not become confused when receiving a spurious VERSIONS-like
      cell from a confused v1 client.  Bugfix on 0.2.0.x.
    - Re-fetch v2 (as well as v0) rendezvous descriptors when all
      introduction points for a hidden service have failed. Patch from
      Karsten Loesing. Bugfix on 0.2.0.x.

  o Code simplifications and refactoring:
    - Remove some needless generality from cpuworker code, for improved
      type-safety.
    - Stop overloading the circuit_t.onionskin field for both "onionskin
      from a CREATE cell that we are waiting for a cpuworker to be
      assigned" and "onionskin from an EXTEND cell that we are going to
      send to an OR as soon as we are connected". Might help with bug 600.
    - Add an in-place version of aes_crypt() so that we can avoid doing a
      needless memcpy() call on each cell payload.


Changes in version 0.2.0.18-alpha - 2008-01-25
  Tor 0.2.0.18-alpha adds a sixth v3 directory authority run by CCC,
  fixes a big memory leak in 0.2.0.17-alpha, and adds new config options
  that can warn or reject connections to ports generally associated with
  vulnerable-plaintext protocols.

  o New directory authorities:
    - Set up dannenberg (run by CCC) as the sixth v3 directory
      authority.

  o Major bugfixes:
    - Fix a major memory leak when attempting to use the v2 TLS
      handshake code. Bugfix on 0.2.0.x; fixes bug 589.
    - We accidentally enabled the under-development v2 TLS handshake
      code, which was causing log entries like "TLS error while
      renegotiating handshake". Disable it again. Resolves bug 590.
    - We were computing the wrong Content-Length: header for directory
      responses that need to be compressed on the fly, causing clients
      asking for those items to always fail. Bugfix on 0.2.0.x; partially
      fixes bug 593.

  o Major features:
    - Avoid going directly to the directory authorities even if you're a
      relay, if you haven't found yourself reachable yet or if you've
      decided not to advertise your dirport yet. Addresses bug 556.
    - If we've gone 12 hours since our last bandwidth check, and we
      estimate we have less than 50KB bandwidth capacity but we could
      handle more, do another bandwidth test.
    - New config options WarnPlaintextPorts and RejectPlaintextPorts so
      Tor can warn and/or refuse connections to ports commonly used with
      vulnerable-plaintext protocols. Currently we warn on ports 23,
      109, 110, and 143, but we don't reject any.

  o Minor bugfixes:
    - When we setconf ClientOnly to 1, close any current OR and Dir
      listeners. Reported by mwenge.
    - When we get a consensus that's been signed by more people than
      we expect, don't log about it; it's not a big deal. Reported
      by Kyle Williams.

  o Minor features:
    - Don't answer "/tor/networkstatus-bridges" directory requests if
      the request isn't encrypted.
    - Make "ClientOnly 1" config option disable directory ports too.
    - Patches from Karsten Loesing to make v2 hidden services more
      robust: work even when there aren't enough HSDir relays available;
      retry when a v2 rend desc fetch fails; but don't retry if we
      already have a usable v0 rend desc.


Changes in version 0.2.0.17-alpha - 2008-01-17
  Tor 0.2.0.17-alpha makes the tarball build cleanly again (whoops).

  o Compile fixes:
    - Make the tor-gencert man page get included correctly in the tarball.


Changes in version 0.2.0.16-alpha - 2008-01-17
  Tor 0.2.0.16-alpha adds a fifth v3 directory authority run by Karsten
  Loesing, and generally cleans up a lot of features and minor bugs.

  o New directory authorities:
    - Set up gabelmoo (run by Karsten Loesing) as the fifth v3 directory
      authority.

  o Major performance improvements:
    - Switch our old ring buffer implementation for one more like that
      used by free Unix kernels. The wasted space in a buffer with 1mb
      of data will now be more like 8k than 1mb. The new implementation
      also avoids realloc();realloc(); patterns that can contribute to
      memory fragmentation.

  o Minor features:
    - Configuration files now accept C-style strings as values. This
      helps encode characters not allowed in the current configuration
      file format, such as newline or #. Addresses bug 557.
    - Although we fixed bug 539 (where servers would send HTTP status 503
      responses _and_ send a body too), there are still servers out
      there that haven't upgraded. Therefore, make clients parse such
      bodies when they receive them.
    - When we're not serving v2 directory information, there is no reason
      to actually keep any around. Remove the obsolete files and directory
      on startup if they are very old and we aren't going to serve them.

  o Minor performance improvements:
    - Reference-count and share copies of address policy entries; only 5%
      of them were actually distinct.
    - Never walk through the list of logs if we know that no log is
      interested in a given message.

  o Minor bugfixes:
    - When an authority has not signed a consensus, do not try to
      download a nonexistent "certificate with key 00000000". Bugfix
      on 0.2.0.x. Fixes bug 569.
    - Fix a rare assert error when we're closing one of our threads:
      use a mutex to protect the list of logs, so we never write to the
      list as it's being freed. Bugfix on 0.1.2.x. Fixes the very rare
      bug 575, which is kind of the revenge of bug 222.
    - Patch from Karsten Loesing to complain less at both the client
      and the relay when a relay used to have the HSDir flag but doesn't
      anymore, and we try to upload a hidden service descriptor.
    - Stop leaking one cert per TLS context. Fixes bug 582. Bugfix on
      0.2.0.15-alpha.
    - Do not try to download missing certificates until we have tried
      to check our fallback consensus. Fixes bug 583.
    - Make bridges round reported GeoIP stats info up to the nearest
      estimate, not down. Now we can distinguish between "0 people from
      this country" and "1 person from this country".
    - Avoid a spurious free on base64 failure. Bugfix on 0.1.2.
    - Avoid possible segfault if key generation fails in
      crypto_pk_hybrid_encrypt. Bugfix on 0.2.0.
    - Avoid segfault in the case where a badly behaved v2 versioning
      directory sends a signed networkstatus with missing client-versions.
      Bugfix on 0.1.2.
    - Avoid segfaults on certain complex invocations of
      router_get_by_hexdigest(). Bugfix on 0.1.2.
    - Correct bad index on array access in parse_http_time(). Bugfix
      on 0.2.0.
    - Fix possible bug in vote generation when server versions are present
      but client versions are not.
    - Fix rare bug on REDIRECTSTREAM control command when called with no
      port set: it could erroneously report an error when none had
      happened.
    - Avoid bogus crash-prone, leak-prone tor_realloc when we're
      compressing large objects and find ourselves with more than 4k
      left over. Bugfix on 0.2.0.
    - Fix a small memory leak when setting up a hidden service.
    - Fix a few memory leaks that could in theory happen under bizarre
      error conditions.
    - Fix an assert if we post a general-purpose descriptor via the
      control port but that descriptor isn't mentioned in our current
      network consensus. Bug reported by Jon McLachlan; bugfix on
      0.2.0.9-alpha.

  o Minor features (controller):
    - Get NS events working again. Patch from tup.
    - The GETCONF command now escapes and quotes configuration values
      that don't otherwise fit into the torrc file.
    - The SETCONF command now handles quoted values correctly.

  o Minor features (directory authorities):
    - New configuration options to override default maximum number of
      servers allowed on a single IP address. This is important for
      running a test network on a single host.
    - Actually implement the -s option to tor-gencert.
    - Add a manual page for tor-gencert.

  o Minor features (bridges):
    - Bridge authorities no longer serve bridge descriptors over
      unencrypted connections.

  o Minor features (other):
    - Add hidden services and DNSPorts to the list of things that make
      Tor accept that it has running ports. Change starting Tor with no
      ports from a fatal error to a warning; we might change it back if
      this turns out to confuse anybody. Fixes bug 579.


Changes in version 0.1.2.19 - 2008-01-17
  Tor 0.1.2.19 fixes a huge memory leak on exit relays, makes the default
  exit policy a little bit more conservative so it's safer to run an
  exit relay on a home system, and fixes a variety of smaller issues.

  o Security fixes:
    - Exit policies now reject connections that are addressed to a
      relay's public (external) IP address too, unless
      ExitPolicyRejectPrivate is turned off. We do this because too
      many relays are running nearby to services that trust them based
      on network address.

  o Major bugfixes:
    - When the clock jumps forward a lot, do not allow the bandwidth
      buckets to become negative. Fixes bug 544.
    - Fix a memory leak on exit relays; we were leaking a cached_resolve_t
      on every successful resolve. Reported by Mike Perry.
    - Purge old entries from the "rephist" database and the hidden
      service descriptor database even when DirPort is zero.
    - Stop thinking that 0.1.2.x directory servers can handle "begin_dir"
      requests. Should ease bugs 406 and 419 where 0.1.2.x relays are
      crashing or mis-answering these requests.
    - When we decide to send a 503 response to a request for servers, do
      not then also send the server descriptors: this defeats the whole
      purpose. Fixes bug 539.

  o Minor bugfixes:
    - Changing the ExitPolicyRejectPrivate setting should cause us to
      rebuild our server descriptor.
    - Fix handling of hex nicknames when answering controller requests for
      networkstatus by name, or when deciding whether to warn about
      unknown routers in a config option. (Patch from mwenge.)
    - Fix a couple of hard-to-trigger autoconf problems that could result
      in really weird results on platforms whose sys/types.h files define
      nonstandard integer types.
    - Don't try to create the datadir when running --verify-config or
      --hash-password. Resolves bug 540.
    - If we were having problems getting a particular descriptor from the
      directory caches, and then we learned about a new descriptor for
      that router, we weren't resetting our failure count. Reported
      by lodger.
    - Although we fixed bug 539 (where servers would send HTTP status 503
      responses _and_ send a body too), there are still servers out there
      that haven't upgraded. Therefore, make clients parse such bodies
      when they receive them.
    - Run correctly on systems where rlim_t is larger than unsigned long.
      This includes some 64-bit systems.
    - Run correctly on platforms (like some versions of OS X 10.5) where
      the real limit for number of open files is OPEN_FILES, not rlim_max
      from getrlimit(RLIMIT_NOFILES).
    - Avoid a spurious free on base64 failure.
    - Avoid segfaults on certain complex invocations of
      router_get_by_hexdigest().
    - Fix rare bug on REDIRECTSTREAM control command when called with no
      port set: it could erroneously report an error when none had
      happened.


Changes in version 0.2.0.15-alpha - 2007-12-25
  Tor 0.2.0.14-alpha and 0.2.0.15-alpha fix a bunch of bugs with the
  features added in 0.2.0.13-alpha.

  o Major bugfixes:
    - Fix several remotely triggerable asserts based on DirPort requests
      for a v2 or v3 networkstatus object before we were prepared. This
      was particularly bad for 0.2.0.13 and later bridge relays, who
      would never have a v2 networkstatus and would thus always crash
      when used. Bugfixes on 0.2.0.x.
    - Estimate the v3 networkstatus size more accurately, rather than
      estimating it at zero bytes and giving it artificially high priority
      compared to other directory requests. Bugfix on 0.2.0.x.

  o Minor bugfixes:
    - Fix configure.in logic for cross-compilation.
    - When we load a bridge descriptor from the cache, and it was
      previously unreachable, mark it as retriable so we won't just
      ignore it. Also, try fetching a new copy immediately. Bugfixes
      on 0.2.0.13-alpha.
    - The bridge GeoIP stats were counting other relays, for example
      self-reachability and authority-reachability tests.

  o Minor features:
    - Support compilation to target iPhone; patch from cjacker huang.
      To build for iPhone, pass the --enable-iphone option to configure.


Changes in version 0.2.0.14-alpha - 2007-12-23
  o Major bugfixes:
    - Fix a crash on startup if you install Tor 0.2.0.13-alpha fresh
      without a datadirectory from a previous Tor install. Reported
      by Zax.
    - Fix a crash when we fetch a descriptor that turns out to be
      unexpected (it used to be in our networkstatus when we started
      fetching it, but it isn't in our current networkstatus), and we
      aren't using bridges. Bugfix on 0.2.0.x.
    - Fix a crash when accessing hidden services: it would work the first
      time you use a given introduction point for your service, but
      on subsequent requests we'd be using garbage memory. Fixed by
      Karsten Loesing. Bugfix on 0.2.0.13-alpha.
    - Fix a crash when we load a bridge descriptor from disk but we don't
      currently have a Bridge line for it in our torrc. Bugfix on
      0.2.0.13-alpha.

  o Major features:
    - If bridge authorities set BridgePassword, they will serve a
      snapshot of known bridge routerstatuses from their DirPort to
      anybody who knows that password. Unset by default.

  o Minor bugfixes:
    - Make the unit tests build again.
    - Make "GETINFO/desc-annotations/id/<OR digest>" actually work.
    - Make PublishServerDescriptor default to 1, so the default doesn't
      have to change as we invent new directory protocol versions.
    - Fix test for rlim_t on OSX 10.3: sys/resource.h doesn't want to
      be included unless sys/time.h is already included.  Fixes
      bug 553.  Bugfix on 0.2.0.x.
    - If we receive a general-purpose descriptor and then receive an
      identical bridge-purpose descriptor soon after, don't discard
      the next one as a duplicate.

  o Minor features:
    - If BridgeRelay is set to 1, then the default for
      PublishServerDescriptor is now "bridge" rather than "v2,v3".
    - If the user sets RelayBandwidthRate but doesn't set
      RelayBandwidthBurst, then make them equal rather than erroring out.


Changes in version 0.2.0.13-alpha - 2007-12-21
  Tor 0.2.0.13-alpha adds a fourth v3 directory authority run by Geoff
  Goodell, fixes many more bugs, and adds a lot of infrastructure for
  upcoming features.

  o New directory authorities:
    - Set up lefkada (run by Geoff Goodell) as the fourth v3 directory
      authority.

  o Major bugfixes:
    - Only update guard status (usable / not usable) once we have
      enough directory information. This was causing us to always pick
      two new guards on startup (bugfix on 0.2.0.9-alpha), and it was
      causing us to discard all our guards on startup if we hadn't been
      running for a few weeks (bugfix on 0.1.2.x). Fixes bug 448.
    - Purge old entries from the "rephist" database and the hidden
      service descriptor databases even when DirPort is zero. Bugfix
      on 0.1.2.x.
    - We were ignoring our RelayBandwidthRate for the first 30 seconds
      after opening a circuit -- even a relayed circuit. Bugfix on
      0.2.0.3-alpha.
    - Stop thinking that 0.1.2.x directory servers can handle "begin_dir"
      requests. Should ease bugs 406 and 419 where 0.1.2.x relays are
      crashing or mis-answering these types of requests.
    - Relays were publishing their server descriptor to v1 and v2
      directory authorities, but they didn't try publishing to v3-only
      authorities. Fix this; and also stop publishing to v1 authorities.
      Bugfix on 0.2.0.x.
    - When we were reading router descriptors from cache, we were ignoring
      the annotations -- so for example we were reading in bridge-purpose
      descriptors as general-purpose descriptors. Bugfix on 0.2.0.8-alpha.
    - When we decided to send a 503 response to a request for servers, we
      were then also sending the server descriptors: this defeats the
      whole purpose. Fixes bug 539; bugfix on 0.1.2.x.

  o Major features:
    - Bridge relays now behave like clients with respect to time
      intervals for downloading new consensus documents -- otherwise they
      stand out. Bridge users now wait until the end of the interval,
      so their bridge relay will be sure to have a new consensus document.
    - Three new config options (AlternateDirAuthority,
      AlternateBridgeAuthority, and AlternateHSAuthority) that let the
      user selectively replace the default directory authorities by type,
      rather than the all-or-nothing replacement that DirServer offers.
    - Tor can now be configured to read a GeoIP file from disk in one
      of two formats. This can be used by controllers to map IP addresses
      to countries. Eventually, it may support exit-by-country.
    - When possible, bridge relays remember which countries users
      are coming from, and report aggregate information in their
      extra-info documents, so that the bridge authorities can learn
      where Tor is blocked.
    - Bridge directory authorities now do reachability testing on the
      bridges they know. They provide router status summaries to the
      controller via "getinfo ns/purpose/bridge", and also dump summaries
      to a file periodically.
    - Stop fetching directory info so aggressively if your DirPort is
      on but your ORPort is off; stop fetching v2 dir info entirely.
      You can override these choices with the new FetchDirInfoEarly
      config option.

  o Minor bugfixes:
    - The fix in 0.2.0.12-alpha cleared the "hsdir" flag in v3 network
      consensus documents when there are too many relays at a single
      IP address. Now clear it in v2 network status documents too, and
      also clear it in routerinfo_t when the relay is no longer listed
      in the relevant networkstatus document.
    - Don't crash if we get an unexpected value for the
      PublishServerDescriptor config option. Reported by Matt Edman;
      bugfix on 0.2.0.9-alpha.
    - Our new v2 hidden service descriptor format allows descriptors
      that have no introduction points. But Tor crashed when we tried
      to build a descriptor with no intro points (and it would have
      crashed if we had tried to parse one). Bugfix on 0.2.0.x; patch
      by Karsten Loesing.
    - Fix building with dmalloc 5.5.2 with glibc.
    - Reject uploaded descriptors and extrainfo documents if they're
      huge. Otherwise we'll cache them all over the network and it'll
      clog everything up. Reported by Aljosha Judmayer.
    - Check for presence of s6_addr16 and s6_addr32 fields in in6_addr
      via autoconf. Should fix compile on solaris. Bugfix on 0.2.0.x.
    - When the DANGEROUS_VERSION controller status event told us we're
      running an obsolete version, it used the string "OLD" to describe
      it. Yet the "getinfo" interface used the string "OBSOLETE". Now use
      "OBSOLETE" in both cases. Bugfix on 0.1.2.x.
    - If we can't expand our list of entry guards (e.g. because we're
      using bridges or we have StrictEntryNodes set), don't mark relays
      down when they fail a directory request. Otherwise we're too quick
      to mark all our entry points down. Bugfix on 0.1.2.x.
    - Fix handling of hex nicknames when answering controller requests for
      networkstatus by name, or when deciding whether to warn about unknown
      routers in a config option. Bugfix on 0.1.2.x. (Patch from mwenge.)
    - Fix a couple of hard-to-trigger autoconf problems that could result
      in really weird results on platforms whose sys/types.h files define
      nonstandard integer types. Bugfix on 0.1.2.x.
    - Fix compilation with --disable-threads set. Bugfix on 0.2.0.x.
    - Don't crash on name lookup when we have no current consensus.  Fixes
      bug 538; bugfix on 0.2.0.x.
    - Only Tors that want to mirror the v2 directory info should
      create the "cached-status" directory in their datadir. (All Tors
      used to create it.) Bugfix on 0.2.0.9-alpha.
    - Directory authorities should only automatically download Extra Info
      documents if they're v1, v2, or v3 authorities. Bugfix on 0.1.2.x.

  o Minor features:
    - On the USR1 signal, when dmalloc is in use, log the top 10 memory
      consumers. (We already do this on HUP.)
    - Authorities and caches fetch the v2 networkstatus documents
      less often, now that v3 is encouraged.
    - Add a new config option BridgeRelay that specifies you want to
      be a bridge relay. Right now the only difference is that it makes
      you answer begin_dir requests, and it makes you cache dir info,
      even if your DirPort isn't on.
    - Add "GETINFO/desc-annotations/id/<OR digest>" so controllers can
      ask about source, timestamp of arrival, purpose, etc. We need
      something like this to help Vidalia not do GeoIP lookups on bridge
      addresses.
    - Allow multiple HashedControlPassword config lines, to support
      multiple controller passwords.
    - Authorities now decide whether they're authoritative for a given
      router based on the router's purpose.
    - New config options AuthDirBadDir and AuthDirListBadDirs for
      authorities to mark certain relays as "bad directories" in the
      networkstatus documents. Also supports the "!baddir" directive in
      the approved-routers file.


Changes in version 0.2.0.12-alpha - 2007-11-16
  This twelfth development snapshot fixes some more build problems as
  well as a few minor bugs.

  o Compile fixes:
    - Make it build on OpenBSD again. Patch from tup.
    - Substitute BINDIR and LOCALSTATEDIR in scripts. Fixes
      package-building for Red Hat, OS X, etc.

  o Minor bugfixes (on 0.1.2.x):
    - Changing the ExitPolicyRejectPrivate setting should cause us to
      rebuild our server descriptor.

  o Minor bugfixes (on 0.2.0.x):
    - When we're lacking a consensus, don't try to perform rendezvous
      operations. Reported by Karsten Loesing.
    - Fix a small memory leak whenever we decide against using a
      newly picked entry guard. Reported by Mike Perry.
    - When authorities detected more than two relays running on the same
      IP address, they were clearing all the status flags but forgetting
      to clear the "hsdir" flag. So clients were being told that a
      given relay was the right choice for a v2 hsdir lookup, yet they
      never had its descriptor because it was marked as 'not running'
      in the consensus.
    - If we're trying to fetch a bridge descriptor and there's no way
      the bridge authority could help us (for example, we don't know
      a digest, or there is no bridge authority), don't be so eager to
      fall back to asking the bridge authority.
    - If we're using bridges or have strictentrynodes set, and our
      chosen exit is in the same family as all our bridges/entry guards,
      then be flexible about families.

  o Minor features:
    - When we negotiate a v2 link-layer connection (not yet implemented),
      accept RELAY_EARLY cells and turn them into RELAY cells if we've
      negotiated a v1 connection for their next step. Initial code for
      proposal 110.


Changes in version 0.2.0.11-alpha - 2007-11-12
  This eleventh development snapshot fixes some build problems with
  the previous snapshot. It also includes a more secure-by-default exit
  policy for relays, fixes an enormous memory leak for exit relays, and
  fixes another bug where servers were falling out of the directory list.

  o Security fixes:
    - Exit policies now reject connections that are addressed to a
      relay's public (external) IP address too, unless
      ExitPolicyRejectPrivate is turned off. We do this because too
      many relays are running nearby to services that trust them based
      on network address. Bugfix on 0.1.2.x.

  o Major bugfixes:
    - Fix a memory leak on exit relays; we were leaking a cached_resolve_t
      on every successful resolve. Reported by Mike Perry; bugfix
      on 0.1.2.x.
    - On authorities, never downgrade to old router descriptors simply
      because they're listed in the consensus. This created a catch-22
      where we wouldn't list a new descriptor because there was an
      old one in the consensus, and we couldn't get the new one in the
      consensus because we wouldn't list it. Possible fix for bug 548.
      Also, this might cause bug 543 to appear on authorities; if so,
      we'll need a band-aid for that. Bugfix on 0.2.0.9-alpha.

  o Packaging fixes on 0.2.0.10-alpha:
    - We were including instructions about what to do with the
      src/config/fallback-consensus file, but we weren't actually
      including it in the tarball. Disable all of that for now.

  o Minor features:
    - Allow people to say PreferTunnelledDirConns rather than
      PreferTunneledDirConns, for those alternate-spellers out there.

  o Minor bugfixes:
    - Don't reevaluate all the information from our consensus document
      just because we've downloaded a v2 networkstatus that we intend
      to cache. Fixes bug 545; bugfix on 0.2.0.x.


Changes in version 0.2.0.10-alpha - 2007-11-10
  This tenth development snapshot adds a third v3 directory authority
  run by Mike Perry, adds most of Karsten Loesing's new hidden service
  descriptor format, fixes a bad crash bug and new bridge bugs introduced
  in 0.2.0.9-alpha, fixes many bugs with the v3 directory implementation,
  fixes some minor memory leaks in previous 0.2.0.x snapshots, and
  addresses many more minor issues.

  o New directory authorities:
    - Set up ides (run by Mike Perry) as the third v3 directory authority.

  o Major features:
    - Allow tunnelled directory connections to ask for an encrypted
      "begin_dir" connection or an anonymized "uses a full Tor circuit"
      connection independently. Now we can make anonymized begin_dir
      connections for (e.g.) more secure hidden service posting and
      fetching.
    - More progress on proposal 114: code from Karsten Loesing to
      implement new hidden service descriptor format.
    - Raise the default BandwidthRate/BandwidthBurst to 5MB/10MB, to
      accommodate the growing number of servers that use the default
      and are reaching it.
    - Directory authorities use a new formula for selecting which nodes
      to advertise as Guards: they must be in the top 7/8 in terms of
      how long we have known about them, and above the median of those
      nodes in terms of weighted fractional uptime.
    - Make "not enough dir info yet" warnings describe *why* Tor feels
      it doesn't have enough directory info yet.

  o Major bugfixes:
    - Stop servers from crashing if they set a Family option (or
      maybe in other situations too). Bugfix on 0.2.0.9-alpha; reported
      by Fabian Keil.
    - Make bridge users work again -- the move to v3 directories in
      0.2.0.9-alpha had introduced a number of bugs that made bridges
      no longer work for clients.
    - When the clock jumps forward a lot, do not allow the bandwidth
      buckets to become negative. Bugfix on 0.1.2.x; fixes bug 544.

  o Major bugfixes (v3 dir, bugfixes on 0.2.0.9-alpha):
    - When the consensus lists a router descriptor that we previously were
      mirroring, but that we considered non-canonical, reload the
      descriptor as canonical. This fixes bug 543 where Tor servers
      would start complaining after a few days that they don't have
      enough directory information to build a circuit.
    - Consider replacing the current consensus when certificates arrive
      that make the pending consensus valid. Previously, we were only
      considering replacement when the new certs _didn't_ help.
    - Fix an assert error on startup if we didn't already have the
      consensus and certs cached in our datadirectory: we were caching
      the consensus in consensus_waiting_for_certs but then free'ing it
      right after.
    - Avoid sending a request for "keys/fp" (for which we'll get a 400 Bad
      Request) if we need more v3 certs but we've already got pending
      requests for all of them.
    - Correctly back off from failing certificate downloads. Fixes
      bug 546.
    - Authorities don't vote on the Running flag if they have been running
      for less than 30 minutes themselves. Fixes bug 547, where a newly
      started authority would vote that everyone was down.

  o New requirements:
    - Drop support for OpenSSL version 0.9.6. Just about nobody was using
      it, it had no AES, and it hasn't seen any security patches since
      2004.

  o Minor features:
    - Clients now hold circuitless TLS connections open for 1.5 times
      MaxCircuitDirtiness (15 minutes), since it is likely that they'll
      rebuild a new circuit over them within that timeframe. Previously,
      they held them open only for KeepalivePeriod (5 minutes).
    - Use "If-Modified-Since" to avoid retrieving consensus
      networkstatuses that we already have.
    - When we have no consensus, check FallbackNetworkstatusFile (defaults
      to $PREFIX/share/tor/fallback-consensus) for a consensus.  This way
      we start knowing some directory caches.
    - When we receive a consensus from the future, warn about skew.
    - Improve skew reporting: try to give the user a better log message
      about how skewed they are, and how much this matters.
    - When we have a certificate for an authority, believe that
      certificate's claims about the authority's IP address.
    - New --quiet command-line option to suppress the default console log.
      Good in combination with --hash-password.
    - Authorities send back an X-Descriptor-Not-New header in response to
      an accepted-but-discarded descriptor upload.  Partially implements
      fix for bug 535.
    - Make the log message for "tls error. breaking." more useful.
    - Better log messages about certificate downloads, to attempt to
      track down the second incarnation of bug 546.

  o Minor features (bridges):
    - If bridge users set UpdateBridgesFromAuthority, but the digest
      they ask for is a 404 from the bridge authority, they now fall
      back to trying the bridge directly.
    - Bridges now use begin_dir to publish their server descriptor to
      the bridge authority, even when they haven't set TunnelDirConns.

  o Minor features (controller):
    - When reporting clock skew, and we know that the clock is _at least
      as skewed_ as some value, but we don't know the actual value,
      report the value as a "minimum skew."

  o Utilities:
    - Update linux-tor-prio.sh script to allow QoS based on the uid of
      the Tor process. Patch from Marco Bonetti with tweaks from Mike
      Perry.

  o Minor bugfixes:
    - Refuse to start if both ORPort and UseBridges are set. Bugfix
      on 0.2.0.x, suggested by Matt Edman.
    - Don't stop fetching descriptors when FetchUselessDescriptors is
      set, even if we stop asking for circuits. Bugfix on 0.1.2.x;
      reported by tup and ioerror.
    - Better log message on vote from unknown authority.
    - Don't log "Launching 0 request for 0 router" message.

  o Minor bugfixes (memory leaks):
    - Stop leaking memory every time we parse a v3 certificate. Bugfix
      on 0.2.0.1-alpha.
    - Stop leaking memory every time we load a v3 certificate. Bugfix
      on 0.2.0.1-alpha. Fixes bug 536.
    - Stop leaking a cached networkstatus on exit.  Bugfix on
      0.2.0.3-alpha.
    - Stop leaking voter information every time we free a consensus.
      Bugfix on 0.2.0.3-alpha.
    - Stop leaking signed data every time we check a voter signature.
      Bugfix on 0.2.0.3-alpha.
    - Stop leaking a signature every time we fail to parse a consensus or
      a vote.  Bugfix on 0.2.0.3-alpha.
    - Stop leaking v2_download_status_map on shutdown.  Bugfix on
      0.2.0.9-alpha.
    - Stop leaking conn->nickname every time we make a connection to a
      Tor relay without knowing its expected identity digest (e.g. when
      using bridges). Bugfix on 0.2.0.3-alpha.

  - Minor bugfixes (portability):
    - Run correctly on platforms where rlim_t is larger than unsigned
      long, and/or where the real limit for number of open files is
      OPEN_FILES, not rlim_max from getrlimit(RLIMIT_NOFILES). In
      particular, these may be needed for OS X 10.5.


Changes in version 0.1.2.18 - 2007-10-28
  Tor 0.1.2.18 fixes many problems including crash bugs, problems with
  hidden service introduction that were causing huge delays, and a big
  bug that was causing some servers to disappear from the network status
  lists for a few hours each day.

  o Major bugfixes (crashes):
    - If a connection is shut down abruptly because of something that
      happened inside connection_flushed_some(), do not call
      connection_finished_flushing(). Should fix bug 451:
      "connection_stop_writing: Assertion conn->write_event failed"
      Bugfix on 0.1.2.7-alpha.
    - Fix possible segfaults in functions called from
      rend_process_relay_cell().

  o Major bugfixes (hidden services):
    - Hidden services were choosing introduction points uniquely by
      hexdigest, but when constructing the hidden service descriptor
      they merely wrote the (potentially ambiguous) nickname.
    - Clients now use the v2 intro format for hidden service
      connections: they specify their chosen rendezvous point by identity
      digest rather than by (potentially ambiguous) nickname. These
      changes could speed up hidden service connections dramatically.

  o Major bugfixes (other):
    - Stop publishing a new server descriptor just because we get a
      HUP signal. This led (in a roundabout way) to some servers getting
      dropped from the networkstatus lists for a few hours each day.
    - When looking for a circuit to cannibalize, consider family as well
      as identity. Fixes bug 438. Bugfix on 0.1.0.x (which introduced
      circuit cannibalization).
    - When a router wasn't listed in a new networkstatus, we were leaving
      the flags for that router alone -- meaning it remained Named,
      Running, etc -- even though absence from the networkstatus means
      that it shouldn't be considered to exist at all anymore. Now we
      clear all the flags for routers that fall out of the networkstatus
      consensus. Fixes bug 529.

  o Minor bugfixes:
    - Don't try to access (or alter) the state file when running
      --list-fingerprint or --verify-config or --hash-password. Resolves
      bug 499.
    - When generating information telling us how to extend to a given
      router, do not try to include the nickname if it is
      absent. Resolves bug 467.
    - Fix a user-triggerable segfault in expand_filename(). (There isn't
      a way to trigger this remotely.)
    - When sending a status event to the controller telling it that an
      OR address is reachable, set the port correctly. (Previously we
      were reporting the dir port.)
    - Fix a minor memory leak whenever a controller sends the PROTOCOLINFO
      command. Bugfix on 0.1.2.17.
    - When loading bandwidth history, do not believe any information in
      the future. Fixes bug 434.
    - When loading entry guard information, do not believe any information
      in the future.
    - When we have our clock set far in the future and generate an
      onion key, then re-set our clock to be correct, we should not stop
      the onion key from getting rotated.
    - On some platforms, accept() can return a broken address. Detect
      this more quietly, and deal accordingly. Fixes bug 483.
    - It's not actually an error to find a non-pending entry in the DNS
      cache when canceling a pending resolve. Don't log unless stuff
      is fishy. Resolves bug 463.
    - Don't reset trusted dir server list when we set a configuration
      option. Patch from Robert Hogan.
    - Don't try to create the datadir when running --verify-config or
      --hash-password. Resolves bug 540.


Changes in version 0.2.0.9-alpha - 2007-10-24
  This ninth development snapshot switches clients to the new v3 directory
  system; allows servers to be listed in the network status even when they
  have the same nickname as a registered server; and fixes many other
  bugs including a big one that was causing some servers to disappear
  from the network status lists for a few hours each day.

  o Major features (directory system):
    - Clients now download v3 consensus networkstatus documents instead
      of v2 networkstatus documents. Clients and caches now base their
      opinions about routers on these consensus documents. Clients only
      download router descriptors listed in the consensus.
    - Authorities now list servers who have the same nickname as
      a different named server, but list them with a new flag,
      "Unnamed". Now we can list servers that happen to pick the same
      nickname as a server that registered two years ago and then
      disappeared. Partially implements proposal 122.
    - If the consensus lists a router as "Unnamed", the name is assigned
      to a different router: do not identify the router by that name.
      Partially implements proposal 122.
    - Authorities can now come to a consensus on which method to use to
      compute the consensus. This gives us forward compatibility.

  o Major bugfixes:
    - Stop publishing a new server descriptor just because we HUP or
      when we find our DirPort to be reachable but won't actually publish
      it. New descriptors without any real changes are dropped by the
      authorities, and can screw up our "publish every 18 hours" schedule.
      Bugfix on 0.1.2.x.
    - When a router wasn't listed in a new networkstatus, we were leaving
      the flags for that router alone -- meaning it remained Named,
      Running, etc -- even though absence from the networkstatus means
      that it shouldn't be considered to exist at all anymore. Now we
      clear all the flags for routers that fall out of the networkstatus
      consensus. Fixes bug 529; bugfix on 0.1.2.x.
    - Fix awful behavior in DownloadExtraInfo option where we'd fetch
      extrainfo documents and then discard them immediately for not
      matching the latest router. Bugfix on 0.2.0.1-alpha.

  o Minor features (v3 directory protocol):
    - Allow tor-gencert to generate a new certificate without replacing
      the signing key.
    - Allow certificates to include an address.
    - When we change our directory-cache settings, reschedule all voting
      and download operations.
    - Reattempt certificate downloads immediately on failure, as long as
      we haven't failed a threshold number of times yet.
    - Delay retrying consensus downloads while we're downloading
      certificates to verify the one we just got.  Also, count getting a
      consensus that we already have (or one that isn't valid) as a failure,
      and count failing to get the certificates after 20 minutes as a
      failure.
    - Build circuits and download descriptors even if our consensus is a
      little expired. (This feature will go away once authorities are
      more reliable.)

  o Minor features (router descriptor cache):
    - If we find a cached-routers file that's been sitting around for more
      than 28 days unmodified, then most likely it's a leftover from
      when we upgraded to 0.2.0.8-alpha. Remove it. It has no good
      routers anyway.
    - When we (as a cache) download a descriptor because it was listed
      in a consensus, remember when the consensus was supposed to expire,
      and don't expire the descriptor until then.

  o Minor features (performance):
    - Call routerlist_remove_old_routers() much less often. This should
      speed startup, especially on directory caches.
    - Don't try to launch new descriptor downloads quite so often when we
      already have enough directory information to build circuits.
    - Base64 decoding was actually showing up on our profile when parsing
      the initial descriptor file; switch to an in-process all-at-once
      implementation that's about 3.5x times faster than calling out to
      OpenSSL.

  o Minor features (compilation):
    - Detect non-ASCII platforms (if any still exist) and refuse to
      build there: some of our code assumes that 'A' is 65 and so on.

  o Minor bugfixes (v3 directory authorities, bugfixes on 0.2.0.x):
    - Make the "next period" votes into "current period" votes immediately
      after publishing the consensus; avoid a heisenbug that made them
      stick around indefinitely.
    - When we discard a vote as a duplicate, do not report this as
      an error.
    - Treat missing v3 keys or certificates as an error when running as a
      v3 directory authority.
    - When we're configured to be a v3 authority, but we're only listed
      as a non-v3 authority in our DirServer line for ourself, correct
      the listing.
    - If an authority doesn't have a qualified hostname, just put
      its address in the vote. This fixes the problem where we referred to
      "moria on moria:9031."
    - Distinguish between detached signatures for the wrong period, and
      detached signatures for a divergent vote.
    - Fix a small memory leak when computing a consensus.
    - When there's no concensus, we were forming a vote every 30
      minutes, but writing the "valid-after" line in our vote based
      on our configured V3AuthVotingInterval: so unless the intervals
      matched up, we immediately rejected our own vote because it didn't
      start at the voting interval that caused us to construct a vote.

  o Minor bugfixes (v3 directory protocol, bugfixes on 0.2.0.x):
    - Delete unverified-consensus when the real consensus is set.
    - Consider retrying a consensus networkstatus fetch immediately
      after one fails: don't wait 60 seconds to notice.
    - When fetching a consensus as a cache, wait until a newer consensus
      should exist before trying to replace the current one.
    - Use a more forgiving schedule for retrying failed consensus
      downloads than for other types.

  o Minor bugfixes (other directory issues):
    - Correct the implementation of "download votes by digest." Bugfix on
      0.2.0.8-alpha.
    - Authorities no longer send back "400 you're unreachable please fix
      it" errors to Tor servers that aren't online all the time. We're
      supposed to tolerate these servers now. Bugfix on 0.1.2.x.

  o Minor bugfixes (controller):
    - Don't reset trusted dir server list when we set a configuration
      option. Patch from Robert Hogan; bugfix on 0.1.2.x.
    - Respond to INT and TERM SIGNAL commands before we execute the
      signal, in case the signal shuts us down. We had a patch in
      0.1.2.1-alpha that tried to do this by queueing the response on
      the connection's buffer before shutting down, but that really
      isn't the same thing at all. Bug located by Matt Edman.

  o Minor bugfixes (misc):
    - Correctly check for bad options to the "PublishServerDescriptor"
      config option. Bugfix on 0.2.0.1-alpha; reported by Matt Edman.
    - Stop leaking memory on failing case of base32_decode, and make
      it accept upper-case letters. Bugfixes on 0.2.0.7-alpha.
    - Don't try to download extrainfo documents when we're trying to
      fetch enough directory info to build a circuit: having enough
      info should get priority. Bugfix on 0.2.0.x.
    - Don't complain that "your server has not managed to confirm that its
      ports are reachable" if we haven't been able to build any circuits
      yet. Bug found by spending four hours without a v3 consensus. Bugfix
      on 0.1.2.x.
    - Detect the reason for failing to mmap a descriptor file we just
      wrote, and give a more useful log message.  Fixes bug 533. Bugfix
      on 0.1.2.x.

  o Code simplifications and refactoring:
    - Remove support for the old bw_accounting file: we've been storing
      bandwidth accounting information in the state file since
      0.1.2.5-alpha.  This may result in bandwidth accounting errors
      if you try to upgrade from 0.1.1.x or earlier, or if you try to
      downgrade to 0.1.1.x or earlier.
    - New convenience code to locate a file within the DataDirectory.
    - Move non-authority functionality out of dirvote.c.
    - Refactor the arguments for router_pick_{directory_|trusteddir}server
      so that they all take the same named flags.

  o Utilities
    - Include the "tor-ctrl.sh" bash script by Stefan Behte to provide
      Unix users an easy way to script their Tor process (e.g. by
      adjusting bandwidth based on the time of the day).


Changes in version 0.2.0.8-alpha - 2007-10-12
  This eighth development snapshot fixes a crash bug that's been bothering
  us since February 2007, lets bridge authorities store a list of bridge
  descriptors they've seen, gets v3 directory voting closer to working,
  starts caching v3 directory consensus documents on directory mirrors,
  and fixes a variety of smaller issues including some minor memory leaks.

  o Major features (router descriptor cache):
    - Store routers in a file called cached-descriptors instead of in
      cached-routers. Initialize cached-descriptors from cached-routers
      if the old format is around. The new format allows us to store
      annotations along with descriptors.
    - Use annotations to record the time we received each descriptor, its
      source, and its purpose.
    - Disable the SETROUTERPURPOSE controller command: it is now
      obsolete.
    - Controllers should now specify cache=no or cache=yes when using
      the +POSTDESCRIPTOR command.
    - Bridge authorities now write bridge descriptors to disk, meaning
      we can export them to other programs and begin distributing them
      to blocked users.

  o Major features (directory authorities):
    - When a v3 authority is missing votes or signatures, it now tries
      to fetch them.
    - Directory authorities track weighted fractional uptime as well as
      weighted mean-time-between failures.  WFU is suitable for deciding
      whether a node is "usually up", while MTBF is suitable for deciding
      whether a node is "likely to stay up."  We need both, because
      "usually up" is a good requirement for guards, while "likely to
      stay up" is a good requirement for long-lived connections.

  o Major features (v3 directory system):
    - Caches now download v3 network status documents as needed,
      and download the descriptors listed in them.
    - All hosts now attempt to download and keep fresh v3 authority
      certificates, and re-attempt after failures.
    - More internal-consistency checks for vote parsing.

  o Major bugfixes (crashes):
    - If a connection is shut down abruptly because of something that
      happened inside connection_flushed_some(), do not call
      connection_finished_flushing(). Should fix bug 451. Bugfix on
      0.1.2.7-alpha.

  o Major bugfixes (performance):
    - Fix really bad O(n^2) performance when parsing a long list of
      routers: Instead of searching the entire list for an "extra-info "
      string which usually wasn't there, once for every routerinfo
      we read, just scan lines forward until we find one we like.
      Bugfix on 0.2.0.1.
    - When we add data to a write buffer in response to the data on that
      write buffer getting low because of a flush, do not consider the
      newly added data as a candidate for immediate flushing, but rather
      make it wait until the next round of writing. Otherwise, we flush
      and refill recursively, and a single greedy TLS connection can
      eat all of our bandwidth. Bugfix on 0.1.2.7-alpha.

  o Minor features (v3 authority system):
    - Add more ways for tools to download the votes that lead to the
      current consensus.
    - Send a 503 when low on bandwidth and a vote, consensus, or
      certificate is requested.
    - If-modified-since is now implemented properly for all kinds of
      certificate requests.

  o Minor bugfixes (network statuses):
    - Tweak the implementation of proposal 109 slightly: allow at most
      two Tor servers on the same IP address, except if it's the location
      of a directory authority, in which case allow five. Bugfix on
      0.2.0.3-alpha.

  o Minor bugfixes (controller):
    - When sending a status event to the controller telling it that an
      OR address is reachable, set the port correctly. (Previously we
      were reporting the dir port.) Bugfix on 0.1.2.x.

  o Minor bugfixes (v3 directory system):
    - Fix logic to look up a cert by its signing key digest. Bugfix on
      0.2.0.7-alpha.
    - Only change the reply to a vote to "OK" if it's not already
      set. This gets rid of annoying "400 OK" log messages, which may
      have been masking some deeper issue. Bugfix on 0.2.0.7-alpha.
    - When we get a valid consensus, recompute the voting schedule.
    - Base the valid-after time of a vote on the consensus voting
      schedule, not on our preferred schedule.
    - Make the return values and messages from signature uploads and
      downloads more sensible.
    - Fix a memory leak when serving votes and consensus documents, and
      another when serving certificates.

  o Minor bugfixes (performance):
    - Use a slightly simpler string hashing algorithm (copying Python's
      instead of Java's) and optimize our digest hashing algorithm to take
      advantage of 64-bit platforms and to remove some possibly-costly
      voodoo.
    - Fix a minor memory leak whenever we parse guards from our state
      file. Bugfix on 0.2.0.7-alpha.
    - Fix a minor memory leak whenever we write out a file. Bugfix on
      0.2.0.7-alpha.
    - Fix a minor memory leak whenever a controller sends the PROTOCOLINFO
      command. Bugfix on 0.2.0.5-alpha.

  o Minor bugfixes (portability):
    - On some platforms, accept() can return a broken address. Detect
      this more quietly, and deal accordingly. Fixes bug 483.
    - Stop calling tor_strlower() on uninitialized memory in some cases.
      Bugfix in 0.2.0.7-alpha.

  o Minor bugfixes (usability):
    - Treat some 403 responses from directory servers as INFO rather than
      WARN-severity events.
    - It's not actually an error to find a non-pending entry in the DNS
      cache when canceling a pending resolve. Don't log unless stuff is
      fishy. Resolves bug 463.

  o Minor bugfixes (anonymity):
    - Never report that we've used more bandwidth than we're willing to
      relay: it leaks how much non-relay traffic we're using. Resolves
      bug 516.
    - When looking for a circuit to cannibalize, consider family as well
      as identity. Fixes bug 438. Bugfix on 0.1.0.x (which introduced
      circuit cannibalization).

  o Code simplifications and refactoring:
    - Make a bunch of functions static. Remove some dead code.
    - Pull out about a third of the really big routerlist.c; put it in a
      new module, networkstatus.c.
    - Merge the extra fields in local_routerstatus_t back into
      routerstatus_t: we used to need one routerstatus_t for each
      authority's opinion, plus a local_routerstatus_t for the locally
      computed consensus opinion. To save space, we put the locally
      modified fields into local_routerstatus_t, and only the common
      stuff into routerstatus_t. But once v3 directories are in use,
      clients and caches will no longer need to hold authority opinions;
      thus, the rationale for keeping the types separate is now gone.
    - Make the code used to reschedule and reattempt downloads more
      uniform.
    - Turn all 'Are we a directory server/mirror?' logic into a call to
      dirserver_mode().
    - Remove the code to generate the oldest (v1) directory format.
      The code has been disabled since 0.2.0.5-alpha.


Changes in version 0.2.0.7-alpha - 2007-09-21
  This seventh development snapshot makes bridges work again, makes bridge
  authorities work for the first time, fixes two huge performance flaws
  in hidden services, and fixes a variety of minor issues.

  o New directory authorities:
    - Set up moria1 and tor26 as the first v3 directory authorities. See
      doc/spec/dir-spec.txt for details on the new directory design.

  o Major bugfixes (crashes):
    - Fix possible segfaults in functions called from
      rend_process_relay_cell(). Bugfix on 0.1.2.x.

  o Major bugfixes (bridges):
    - Fix a bug that made servers send a "404 Not found" in response to
      attempts to fetch their server descriptor. This caused Tor servers
      to take many minutes to establish reachability for their DirPort,
      and it totally crippled bridges. Bugfix on 0.2.0.5-alpha.
    - Make "UpdateBridgesFromAuthority" torrc option work: when bridge
      users configure that and specify a bridge with an identity
      fingerprint, now they will lookup the bridge descriptor at the
      default bridge authority via a one-hop tunnel, but once circuits
      are established they will switch to a three-hop tunnel for later
      connections to the bridge authority. Bugfix in 0.2.0.3-alpha.

  o Major bugfixes (hidden services):
    - Hidden services were choosing introduction points uniquely by
      hexdigest, but when constructing the hidden service descriptor
      they merely wrote the (potentially ambiguous) nickname.
    - Clients now use the v2 intro format for hidden service
      connections: they specify their chosen rendezvous point by identity
      digest rather than by (potentially ambiguous) nickname. Both
      are bugfixes on 0.1.2.x, and they could speed up hidden service
      connections dramatically. Thanks to Karsten Loesing.

  o Minor features (security):
    - As a client, do not believe any server that tells us that an
      address maps to an internal address space.
    - Make it possible to enable HashedControlPassword and
      CookieAuthentication at the same time.

  o Minor features (guard nodes):
    - Tag every guard node in our state file with the version that
      we believe added it, or with our own version if we add it. This way,
      if a user temporarily runs an old version of Tor and then switches
      back to a new one, she doesn't automatically lose her guards.

  o Minor features (speed):
    - When implementing AES counter mode, update only the portions of the
      counter buffer that need to change, and don't keep separate
      network-order and host-order counters when they are the same (i.e.,
      on big-endian hosts.)

  o Minor features (controller):
    - Accept LF instead of CRLF on controller, since some software has a
      hard time generating real Internet newlines.
    - Add GETINFO values for the server status events
      "REACHABILITY_SUCCEEDED" and "GOOD_SERVER_DESCRIPTOR". Patch from
      Robert Hogan.

  o Removed features:
     - Routers no longer include bandwidth-history lines in their
       descriptors; this information is already available in extra-info
       documents, and including it in router descriptors took up 60%
       (!) of compressed router descriptor downloads. Completes
       implementation of proposal 104.
     - Remove the contrib scripts ExerciseServer.py, PathDemo.py,
       and TorControl.py, as they use the old v0 controller protocol,
       and are obsoleted by TorFlow anyway.
     - Drop support for v1 rendezvous descriptors, since we never used
       them anyway, and the code has probably rotted by now. Based on
       patch from Karsten Loesing.
     - On OSX, stop warning the user that kqueue support in libevent is
      "experimental", since it seems to have worked fine for ages.

  o Minor bugfixes:
    - When generating information telling us how to extend to a given
      router, do not try to include the nickname if it is absent. Fixes
      bug 467. Bugfix on 0.2.0.3-alpha.
    - Fix a user-triggerable (but not remotely-triggerable) segfault
      in expand_filename(). Bugfix on 0.1.2.x.
    - Fix a memory leak when freeing incomplete requests from DNSPort.
      Found by Niels Provos with valgrind. Bugfix on 0.2.0.1-alpha.
    - Don't try to access (or alter) the state file when running
      --list-fingerprint or --verify-config or --hash-password. (Resolves
      bug 499.) Bugfix on 0.1.2.x.
    - Servers used to decline to publish their DirPort if their
      BandwidthRate, RelayBandwidthRate, or MaxAdvertisedBandwidth
      were below a threshold. Now they only look at BandwidthRate and
      RelayBandwidthRate. Bugfix on 0.1.2.x.
    - Remove an optimization in the AES counter-mode code that assumed
      that the counter never exceeded 2^68. When the counter can be set
      arbitrarily as an IV (as it is by Karsten's new hidden services
      code), this assumption no longer holds. Bugfix on 0.1.2.x.
    - Resume listing "AUTHORITY" flag for authorities in network status.
      Bugfix on 0.2.0.3-alpha; reported by Alex de Joode.

  o Code simplifications and refactoring:
    - Revamp file-writing logic so we don't need to have the entire
      contents of a file in memory at once before we write to disk. Tor,
      meet stdio.
    - Turn "descriptor store" into a full-fledged type.
    - Move all NT services code into a separate source file.
    - Unify all code that computes medians, percentile elements, etc.
    - Get rid of a needless malloc when parsing address policies.


Changes in version 0.1.2.17 - 2007-08-30
  Tor 0.1.2.17 features a new Vidalia version in the Windows and OS
  X bundles. Vidalia 0.0.14 makes authentication required for the
  ControlPort in the default configuration, which addresses important
  security risks. Everybody who uses Vidalia (or another controller)
  should upgrade.

  In addition, this Tor update fixes major load balancing problems with
  path selection, which should speed things up a lot once many people
  have upgraded.

  o Major bugfixes (security):
    - We removed support for the old (v0) control protocol. It has been
      deprecated since Tor 0.1.1.1-alpha, and keeping it secure has
      become more of a headache than it's worth.

  o Major bugfixes (load balancing):
    - When choosing nodes for non-guard positions, weight guards
      proportionally less, since they already have enough load. Patch
      from Mike Perry.
    - Raise the "max believable bandwidth" from 1.5MB/s to 10MB/s. This
      will allow fast Tor servers to get more attention.
    - When we're upgrading from an old Tor version, forget our current
      guards and pick new ones according to the new weightings. These
      three load balancing patches could raise effective network capacity
      by a factor of four. Thanks to Mike Perry for measurements.

  o Major bugfixes (stream expiration):
    - Expire not-yet-successful application streams in all cases if
      they've been around longer than SocksTimeout. Right now there are
      some cases where the stream will live forever, demanding a new
      circuit every 15 seconds. Fixes bug 454; reported by lodger.

  o Minor features (controller):
    - Add a PROTOCOLINFO controller command. Like AUTHENTICATE, it
      is valid before any authentication has been received. It tells
      a controller what kind of authentication is expected, and what
      protocol is spoken. Implements proposal 119.

  o Minor bugfixes (performance):
    - Save on most routerlist_assert_ok() calls in routerlist.c, thus
      greatly speeding up loading cached-routers from disk on startup.
    - Disable sentinel-based debugging for buffer code: we squashed all
      the bugs that this was supposed to detect a long time ago, and now
      its only effect is to change our buffer sizes from nice powers of
      two (which platform mallocs tend to like) to values slightly over
      powers of two (which make some platform mallocs sad).

  o Minor bugfixes (misc):
    - If exit bandwidth ever exceeds one third of total bandwidth, then
      use the correct formula to weight exit nodes when choosing paths.
      Based on patch from Mike Perry.
    - Choose perfectly fairly among routers when choosing by bandwidth and
      weighting by fraction of bandwidth provided by exits. Previously, we
      would choose with only approximate fairness, and correct ourselves
      if we ran off the end of the list.
    - If we require CookieAuthentication but we fail to write the
      cookie file, we would warn but not exit, and end up in a state
      where no controller could authenticate. Now we exit.
    - If we require CookieAuthentication, stop generating a new cookie
      every time we change any piece of our config.
    - Refuse to start with certain directory authority keys, and
      encourage people using them to stop.
    - Terminate multi-line control events properly. Original patch
      from tup.
    - Fix a minor memory leak when we fail to find enough suitable
      servers to choose a circuit.
    - Stop leaking part of the descriptor when we run into a particularly
      unparseable piece of it.


Changes in version 0.2.0.6-alpha - 2007-08-26
  This sixth development snapshot features a new Vidalia version in the
  Windows and OS X bundles. Vidalia 0.0.14 makes authentication required for
  the ControlPort in the default configuration, which addresses important
  security risks.

  In addition, this snapshot fixes major load balancing problems
  with path selection, which should speed things up a lot once many
  people have upgraded. The directory authorities also use a new
  mean-time-between-failure approach to tracking which servers are stable,
  rather than just looking at the most recent uptime.

  o New directory authorities:
    - Set up Tonga as the default bridge directory authority.

  o Major features:
    - Directory authorities now track servers by weighted
      mean-times-between-failures. When we have 4 or more days of data,
      use measured MTBF rather than declared uptime to decide whether
      to call a router Stable. Implements proposal 108.

  o Major bugfixes (load balancing):
    - When choosing nodes for non-guard positions, weight guards
      proportionally less, since they already have enough load. Patch
      from Mike Perry.
    - Raise the "max believable bandwidth" from 1.5MB/s to 10MB/s. This
      will allow fast Tor servers to get more attention.
    - When we're upgrading from an old Tor version, forget our current
      guards and pick new ones according to the new weightings. These
      three load balancing patches could raise effective network capacity
      by a factor of four. Thanks to Mike Perry for measurements.

  o Major bugfixes (descriptor parsing):
    - Handle unexpected whitespace better in malformed descriptors. Bug
      found using Benedikt Boss's new Tor fuzzer! Bugfix on 0.2.0.x.

  o Minor features:
    - There is now an ugly, temporary "desc/all-recent-extrainfo-hack"
      GETINFO for Torstat to use until it can switch to using extrainfos.
    - Optionally (if built with -DEXPORTMALLINFO) export the output
      of mallinfo via http, as tor/mallinfo.txt. Only accessible
      from localhost.

  o Minor bugfixes:
    - Do not intermix bridge routers with controller-added
      routers. (Bugfix on 0.2.0.x)
    - Do not fail with an assert when accept() returns an unexpected
      address family. Addresses but does not wholly fix bug 483. (Bugfix
      on 0.2.0.x)
    - Let directory authorities startup even when they can't generate
      a descriptor immediately, e.g. because they don't know their
      address.
    - Stop putting the authentication cookie in a file called "0"
      in your working directory if you don't specify anything for the
      new CookieAuthFile option. Reported by Matt Edman.
    - Make it possible to read the PROTOCOLINFO response in a way that
      conforms to our control-spec. Reported by Matt Edman.
    - Fix a minor memory leak when we fail to find enough suitable
      servers to choose a circuit. Bugfix on 0.1.2.x.
    - Stop leaking part of the descriptor when we run into a particularly
      unparseable piece of it. Bugfix on 0.1.2.x.
    - Unmap the extrainfo cache file on exit.


Changes in version 0.2.0.5-alpha - 2007-08-19
  This fifth development snapshot fixes compilation on Windows again;
  fixes an obnoxious client-side bug that slowed things down and put
  extra load on the network; gets us closer to using the v3 directory
  voting scheme; makes it easier for Tor controllers to use cookie-based
  authentication; and fixes a variety of other bugs.

  o Removed features:
    - Version 1 directories are no longer generated in full. Instead,
      authorities generate and serve "stub" v1 directories that list
      no servers. This will stop Tor versions 0.1.0.x and earlier from
      working, but (for security reasons) nobody should be running those
      versions anyway.

  o Major bugfixes (compilation, 0.2.0.x):
    - Try to fix Win32 compilation again: improve checking for IPv6 types.
    - Try to fix MSVC compilation: build correctly on platforms that do
      not define s6_addr16 or s6_addr32.
    - Fix compile on platforms without getaddrinfo: bug found by Li-Hui
      Zhou.

  o Major bugfixes (stream expiration):
    - Expire not-yet-successful application streams in all cases if
      they've been around longer than SocksTimeout. Right now there are
      some cases where the stream will live forever, demanding a new
      circuit every 15 seconds. Bugfix on 0.1.2.7-alpha; fixes bug 454;
      reported by lodger.

  o Minor features (directory servers):
    - When somebody requests a list of statuses or servers, and we have
      none of those, return a 404 rather than an empty 200.

  o Minor features (directory voting):
    - Store v3 consensus status consensuses on disk, and reload them
      on startup.

  o Minor features (security):
    - Warn about unsafe ControlPort configurations.
    - Refuse to start with certain directory authority keys, and
      encourage people using them to stop.

  o Minor features (controller):
    - Add a PROTOCOLINFO controller command. Like AUTHENTICATE, it
      is valid before any authentication has been received. It tells
      a controller what kind of authentication is expected, and what
      protocol is spoken. Implements proposal 119.
    - New config option CookieAuthFile to choose a new location for the
      cookie authentication file, and config option
      CookieAuthFileGroupReadable to make it group-readable.

  o Minor features (unit testing):
    - Add command-line arguments to unit-test executable so that we can
      invoke any chosen test from the command line rather than having
      to run the whole test suite at once; and so that we can turn on
      logging for the unit tests.

  o Minor bugfixes (on 0.1.2.x):
    - If we require CookieAuthentication but we fail to write the
      cookie file, we would warn but not exit, and end up in a state
      where no controller could authenticate. Now we exit.
    - If we require CookieAuthentication, stop generating a new cookie
      every time we change any piece of our config.
    - When loading bandwidth history, do not believe any information in
      the future.  Fixes bug 434.
    - When loading entry guard information, do not believe any information
      in the future.
    - When we have our clock set far in the future and generate an
      onion key, then re-set our clock to be correct, we should not stop
      the onion key from getting rotated.
    - Clean up torrc sample config file.
    - Do not automatically run configure from autogen.sh. This
      non-standard behavior tended to annoy people who have built other
      programs.

  o Minor bugfixes (on 0.2.0.x):
    - Fix a bug with AutomapHostsOnResolve that would always cause
      the second request to fail. Bug reported by Kate. Bugfix on
      0.2.0.3-alpha.
    - Fix a bug in ADDRMAP controller replies that would sometimes
      try to print a NULL. Patch from tup.
    - Read v3 directory authority keys from the right location.
    - Numerous bugfixes to directory voting code.


Changes in version 0.1.2.16 - 2007-08-01
  Tor 0.1.2.16 fixes a critical security vulnerability that allows a
  remote attacker in certain situations to rewrite the user's torrc
  configuration file. This can completely compromise anonymity of users
  in most configurations, including those running the Vidalia bundles,
  TorK, etc. Or worse.

  o Major security fixes:
    - Close immediately after missing authentication on control port;
      do not allow multiple authentication attempts.


Changes in version 0.2.0.4-alpha - 2007-08-01
  This fourth development snapshot fixes a critical security vulnerability
  for most users, specifically those running Vidalia, TorK, etc. Everybody
  should upgrade to either 0.1.2.16 or 0.2.0.4-alpha.

  o Major security fixes:
    - Close immediately after missing authentication on control port;
      do not allow multiple authentication attempts.

  o Major bugfixes (compilation):
    - Fix win32 compilation: apparently IN_ADDR and IN6_ADDR are already
      defined there.

  o Minor features (performance):
    - Be even more aggressive about releasing RAM from small
      empty buffers. Thanks to our free-list code, this shouldn't be too
      performance-intensive.
    - Disable sentinel-based debugging for buffer code: we squashed all
      the bugs that this was supposed to detect a long time ago, and
      now its only effect is to change our buffer sizes from nice
      powers of two (which platform mallocs tend to like) to values
      slightly over powers of two (which make some platform mallocs sad).
    - Log malloc statistics from mallinfo() on platforms where it
      exists.


Changes in version 0.2.0.3-alpha - 2007-07-29
  This third development snapshot introduces new experimental
  blocking-resistance features and a preliminary version of the v3
  directory voting design, and includes many other smaller features
  and bugfixes.

  o Major features:
    - The first pieces of our "bridge" design for blocking-resistance
      are implemented. People can run bridge directory authorities;
      people can run bridges; and people can configure their Tor clients
      with a set of bridges to use as the first hop into the Tor network.
      See http://archives.seul.org/or/talk/Jul-2007/msg00249.html for
      details.
    - Create listener connections before we setuid to the configured
      User and Group. Now non-Windows users can choose port values
      under 1024, start Tor as root, and have Tor bind those ports
      before it changes to another UID. (Windows users could already
      pick these ports.)
    - Added a new ConstrainedSockets config option to set SO_SNDBUF and
      SO_RCVBUF on TCP sockets. Hopefully useful for Tor servers running
      on "vserver" accounts. (Patch from coderman.)
    - Be even more aggressive about separating local traffic from relayed
      traffic when RelayBandwidthRate is set. (Refines proposal 111.)

  o Major features (experimental):
    - First cut of code for "v3 dir voting": directory authorities will
      vote on a common network status document rather than each publishing
      their own opinion. This code needs more testing and more corner-case
      handling before it's ready for use.

  o Security fixes:
    - Directory authorities now call routers Fast if their bandwidth is
      at least 100KB/s, and consider their bandwidth adequate to be a
      Guard if it is at least 250KB/s, no matter the medians. This fix
      complements proposal 107. [Bugfix on 0.1.2.x]
    - Directory authorities now never mark more than 3 servers per IP as
      Valid and Running. (Implements proposal 109, by Kevin Bauer and
      Damon McCoy.)
    - Minor change to organizationName and commonName generation
      procedures in TLS certificates during Tor handshakes, to invalidate
      some earlier censorware approaches. This is not a long-term
      solution, but applying it will give us a bit of time to look into
      the epidemiology of countermeasures as they spread.

  o Major bugfixes (directory):
    - Rewrite directory tokenization code to never run off the end of
      a string. Fixes bug 455. Patch from croup. [Bugfix on 0.1.2.x]

  o Minor features (controller):
    - Add a SOURCE_ADDR field to STREAM NEW events so that controllers can
      match requests to applications. (Patch from Robert Hogan.)
    - Report address and port correctly on connections to DNSPort. (Patch
      from Robert Hogan.)
    - Add a RESOLVE command to launch hostname lookups. (Original patch
      from Robert Hogan.)
    - Add GETINFO status/enough-dir-info to let controllers tell whether
      Tor has downloaded sufficient directory information. (Patch
      from Tup.)
    - You can now use the ControlSocket option to tell Tor to listen for
      controller connections on Unix domain sockets on systems that
      support them. (Patch from Peter Palfrader.)
    - STREAM NEW events are generated for DNSPort requests and for
      tunneled directory connections. (Patch from Robert Hogan.)
    - New "GETINFO address-mappings/*" command to get address mappings
      with expiry information. "addr-mappings/*" is now deprecated.
      (Patch from Tup.)

  o Minor features (misc):
    - Merge in some (as-yet-unused) IPv6 address manipulation code. (Patch
      from croup.)
    - The tor-gencert tool for v3 directory authorities now creates all
      files as readable to the file creator only, and write-protects
      the authority identity key.
    - When dumping memory usage, list bytes used in buffer memory
      free-lists.
    - When running with dmalloc, dump more stats on hup and on exit.
    - Directory authorities now fail quickly and (relatively) harmlessly
      if they generate a network status document that is somehow
      malformed.

  o Traffic load balancing improvements:
    - If exit bandwidth ever exceeds one third of total bandwidth, then
      use the correct formula to weight exit nodes when choosing paths.
      (Based on patch from Mike Perry.)
    - Choose perfectly fairly among routers when choosing by bandwidth and
      weighting by fraction of bandwidth provided by exits. Previously, we
      would choose with only approximate fairness, and correct ourselves
      if we ran off the end of the list. [Bugfix on 0.1.2.x]

  o Performance improvements:
    - Be more aggressive with freeing buffer RAM or putting it on the
      memory free lists.
    - Use Critical Sections rather than Mutexes for synchronizing threads
      on win32; Mutexes are heavier-weight, and designed for synchronizing
      between processes.

  o Deprecated and removed features:
    - RedirectExits is now deprecated.
    - Stop allowing address masks that do not correspond to bit prefixes.
      We have warned about these for a really long time; now it's time
      to reject them. (Patch from croup.)

  o Minor bugfixes (directory):
    - Fix another crash bug related to extra-info caching. (Bug found by
      Peter Palfrader.) [Bugfix on 0.2.0.2-alpha]
    - Directories no longer return a "304 not modified" when they don't
      have the networkstatus the client asked for. Also fix a memory
      leak when returning 304 not modified. [Bugfixes on 0.2.0.2-alpha]
    - We had accidentally labelled 0.1.2.x directory servers as not
      suitable for begin_dir requests, and had labelled no directory
      servers as suitable for uploading extra-info documents. [Bugfix
      on 0.2.0.1-alpha]

  o Minor bugfixes (dns):
    - Fix a crash when DNSPort is set more than once. (Patch from Robert
      Hogan.) [Bugfix on 0.2.0.2-alpha]
    - Add DNSPort connections to the global connection list, so that we
      can time them out correctly. (Bug found by Robert Hogan.) [Bugfix
      on 0.2.0.2-alpha]
    - Fix a dangling reference that could lead to a crash when DNSPort is
      changed or closed (Patch from Robert Hogan.) [Bugfix on
      0.2.0.2-alpha]

  o Minor bugfixes (controller):
    - Provide DNS expiry times in GMT, not in local time. For backward
      compatibility, ADDRMAP events only provide GMT expiry in an extended
      field. "GETINFO address-mappings" always does the right thing.
    - Use CRLF line endings properly in NS events.
    - Terminate multi-line control events properly. (Original patch
      from tup.) [Bugfix on 0.1.2.x-alpha]
    - Do not include spaces in SOURCE_ADDR fields in STREAM
      events. Resolves bug 472. [Bugfix on 0.2.0.x-alpha]


Changes in version 0.1.2.15 - 2007-07-17
  Tor 0.1.2.15 fixes several crash bugs, fixes some anonymity-related
  problems, fixes compilation on BSD, and fixes a variety of other
  bugs. Everybody should upgrade.

  o Major bugfixes (compilation):
    - Fix compile on FreeBSD/NetBSD/OpenBSD. Oops.

  o Major bugfixes (crashes):
    - Try even harder not to dereference the first character after
      an mmap(). Reported by lodger.
    - Fix a crash bug in directory authorities when we re-number the
      routerlist while inserting a new router.
    - When the cached-routers file is an even multiple of the page size,
      don't run off the end and crash. (Fixes bug 455; based on idea
      from croup.)
    - Fix eventdns.c behavior on Solaris: It is critical to include
      orconfig.h _before_ sys/types.h, so that we can get the expected
      definition of _FILE_OFFSET_BITS.

  o Major bugfixes (security):
    - Fix a possible buffer overrun when using BSD natd support. Bug
      found by croup.
    - When sending destroy cells from a circuit's origin, don't include
      the reason for tearing down the circuit. The spec says we didn't,
      and now we actually don't. Reported by lodger.
    - Keep streamids from different exits on a circuit separate. This
      bug may have allowed other routers on a given circuit to inject
      cells into streams. Reported by lodger; fixes bug 446.
    - If there's a never-before-connected-to guard node in our list,
      never choose any guards past it. This way we don't expand our
      guard list unless we need to.

  o Minor bugfixes (guard nodes):
    - Weight guard selection by bandwidth, so that low-bandwidth nodes
      don't get overused as guards.

  o Minor bugfixes (directory):
    - Correctly count the number of authorities that recommend each
      version. Previously, we were under-counting by 1.
    - Fix a potential crash bug when we load many server descriptors at
      once and some of them make others of them obsolete. Fixes bug 458.

  o Minor bugfixes (hidden services):
    - Stop tearing down the whole circuit when the user asks for a
      connection to a port that the hidden service didn't configure.
      Resolves bug 444.

  o Minor bugfixes (misc):
    - On Windows, we were preventing other processes from reading
      cached-routers while Tor was running. Reported by janbar.
    - Fix a possible (but very unlikely) bug in picking routers by
      bandwidth. Add a log message to confirm that it is in fact
      unlikely. Patch from lodger.
    - Backport a couple of memory leak fixes.
    - Backport miscellaneous cosmetic bugfixes.


Changes in version 0.2.0.2-alpha - 2007-06-02
  o Major bugfixes on 0.2.0.1-alpha:
    - Fix an assertion failure related to servers without extra-info digests.
      Resolves bugs 441 and 442.

  o Minor features (directory):
    - Support "If-Modified-Since" when answering HTTP requests for
      directories, running-routers documents, and network-status documents.
      (There's no need to support it for router descriptors, since those
      are downloaded by descriptor digest.)

  o Minor build issues:
    - Clear up some MIPSPro compiler warnings.
    - When building from a tarball on a machine that happens to have SVK
      installed, report the micro-revision as whatever version existed
      in the tarball, not as "x".


Changes in version 0.2.0.1-alpha - 2007-06-01
  This early development snapshot provides new features for people running
  Tor as both a client and a server (check out the new RelayBandwidth
  config options); lets Tor run as a DNS proxy; and generally moves us
  forward on a lot of fronts.

  o Major features, server usability:
    - New config options RelayBandwidthRate and RelayBandwidthBurst:
      a separate set of token buckets for relayed traffic. Right now
      relayed traffic is defined as answers to directory requests, and
      OR connections that don't have any local circuits on them.

  o Major features, client usability:
    - A client-side DNS proxy feature to replace the need for
      dns-proxy-tor: Just set "DNSPort 9999", and Tor will now listen
      for DNS requests on port 9999, use the Tor network to resolve them
      anonymously, and send the reply back like a regular DNS server.
      The code still only implements a subset of DNS.
    - Make PreferTunneledDirConns and TunnelDirConns work even when
      we have no cached directory info. This means Tor clients can now
      do all of their connections protected by TLS.

  o Major features, performance and efficiency:
    - Directory authorities accept and serve "extra info" documents for
      routers. These documents contain fields from router descriptors
      that aren't usually needed, and that use a lot of excess
      bandwidth. Once these fields are removed from router descriptors,
      the bandwidth savings should be about 60%. [Partially implements
      proposal 104.]
    - Servers upload extra-info documents to any authority that accepts
      them. Authorities (and caches that have been configured to download
      extra-info documents) download them as needed. [Partially implements
      proposal 104.]
    - Change the way that Tor buffers data that it is waiting to write.
      Instead of queueing data cells in an enormous ring buffer for each
      client->OR or OR->OR connection, we now queue cells on a separate
      queue for each circuit.  This lets us use less slack memory, and
      will eventually let us be smarter about prioritizing different kinds
      of traffic.
    - Use memory pools to allocate cells with better speed and memory
      efficiency, especially on platforms where malloc() is inefficient.
    - Stop reading on edge connections when their corresponding circuit
      buffers are full; start again as the circuits empty out.

  o Major features, other:
    - Add an HSAuthorityRecordStats option that hidden service authorities
      can use to track statistics of overall hidden service usage without
      logging information that would be very useful to an attacker.
    - Start work implementing multi-level keys for directory authorities:
      Add a standalone tool to generate key certificates. (Proposal 103.)

  o Security fixes:
    - Directory authorities now call routers Stable if they have an
      uptime of at least 30 days, even if that's not the median uptime
      in the network. Implements proposal 107, suggested by Kevin Bauer
      and Damon McCoy.

  o Minor fixes (resource management):
    - Count the number of open sockets separately from the number
      of active connection_t objects. This will let us avoid underusing
      our allocated connection limit.
    - We no longer use socket pairs to link an edge connection to an
      anonymous directory connection or a DirPort test connection.
      Instead, we track the link internally and transfer the data
      in-process. This saves two sockets per "linked" connection (at the
      client and at the server), and avoids the nasty Windows socketpair()
      workaround.
    - Keep unused 4k and 16k buffers on free lists, rather than wasting 8k
      for every single inactive connection_t. Free items from the
      4k/16k-buffer free lists when they haven't been used for a while.

  o Minor features (build):
    - Make autoconf search for libevent, openssl, and zlib consistently.
    - Update deprecated macros in configure.in.
    - When warning about missing headers, tell the user to let us
      know if the compile succeeds anyway, so we can downgrade the
      warning.
    - Include the current subversion revision as part of the version
      string: either fetch it directly if we're in an SVN checkout, do
      some magic to guess it if we're in an SVK checkout, or use
      the last-detected version if we're building from a .tar.gz.
      Use this version consistently in log messages.

  o Minor features (logging):
    - Always prepend "Bug: " to any log message about a bug.
    - Put a platform string (e.g. "Linux i686") in the startup log
      message, so when people paste just their logs, we know if it's
      OpenBSD or Windows or what.
    - When logging memory usage, break down memory used in buffers by
      buffer type.

  o Minor features (directory system):
    - New config option V2AuthoritativeDirectory that all directory
      authorities should set. This will let future authorities choose
      not to serve V2 directory information.
    - Directory authorities allow multiple router descriptors and/or extra
      info documents to be uploaded in a single go.  This will make
      implementing proposal 104 simpler.

  o Minor features (controller):
    - Add a new config option __DisablePredictedCircuits designed for
      use by the controller, when we don't want Tor to build any circuits
      preemptively.
    - Let the controller specify HOP=%d as an argument to ATTACHSTREAM,
      so we can exit from the middle of the circuit.
    - Implement "getinfo status/circuit-established".
    - Implement "getinfo status/version/..." so a controller can tell
      whether the current version is recommended, and whether any versions
      are good, and how many authorities agree. (Patch from shibz.)

  o Minor features (hidden services):
    - Allow multiple HiddenServicePort directives with the same virtual
      port; when they occur, the user is sent round-robin to one
      of the target ports chosen at random.  Partially fixes bug 393 by
      adding limited ad-hoc round-robining.

  o Minor features (other):
    - More unit tests.
    - Add a new AutomapHostsOnResolve option: when it is enabled, any
      resolve request for hosts matching a given pattern causes Tor to
      generate an internal virtual address mapping for that host.  This
      allows DNSPort to work sensibly with hidden service users.  By
      default, .exit and .onion addresses are remapped; the list of
      patterns can be reconfigured with AutomapHostsSuffixes.
    - Add an "-F" option to tor-resolve to force a resolve for a .onion
      address. Thanks to the AutomapHostsOnResolve option, this is no
      longer a completely silly thing to do.
    - If Tor is invoked from something that isn't a shell (e.g. Vidalia),
      now we expand "-f ~/.tor/torrc" correctly. Suggested by Matt Edman.
    - Treat "2gb" when given in torrc for a bandwidth as meaning 2gb,
      minus 1 byte: the actual maximum declared bandwidth.

  o Removed features:
    - Removed support for the old binary "version 0" controller protocol.
      This has been deprecated since 0.1.1, and warnings have been issued
      since 0.1.2.  When we encounter a v0 control message, we now send
      back an error and close the connection.
    - Remove the old "dns worker" server DNS code: it hasn't been default
      since 0.1.2.2-alpha, and all the servers seem to be using the new
      eventdns code.

  o Minor bugfixes (portability):
    - Even though Windows is equally happy with / and \ as path separators,
      try to use \ consistently on Windows and / consistently on Unix: it
      makes the log messages nicer.
    - Correctly report platform name on Windows 95 OSR2 and Windows 98 SE.
    - Read resolv.conf files correctly on platforms where read() returns
      partial results on small file reads.

  o Minor bugfixes (directory):
    - Correctly enforce that elements of directory objects do not appear
      more often than they are allowed to appear.
    - When we are reporting the DirServer line we just parsed, we were
      logging the second stanza of the key fingerprint, not the first.

  o Minor bugfixes (logging):
    - When we hit an EOF on a log (probably because we're shutting down),
      don't try to remove the log from the list: just mark it as
      unusable.  (Bulletproofs against bug 222.)

  o Minor bugfixes (other):
    - In the exitlist script, only consider the most recently published
      server descriptor for each server. Also, when the user requests
      a list of servers that _reject_ connections to a given address,
      explicitly exclude the IPs that also have servers that accept
      connections to that address. (Resolves bug 405.)
    - Stop allowing hibernating servers to be "stable" or "fast".
    - On Windows, we were preventing other processes from reading
      cached-routers while Tor was running.  (Reported by janbar)
    - Make the NodeFamilies config option work. (Reported by
      lodger -- it has never actually worked, even though we added it
      in Oct 2004.)
    - Check return values from pthread_mutex functions.
    - Don't save non-general-purpose router descriptors to the disk cache,
      because we have no way of remembering what their purpose was when
      we restart.
    - Add even more asserts to hunt down bug 417.
    - Build without verbose warnings even on (not-yet-released) gcc 4.2.
    - Fix a possible (but very unlikely) bug in picking routers by bandwidth.
      Add a log message to confirm that it is in fact unlikely.

  o Minor bugfixes (controller):
    - Make 'getinfo fingerprint' return a 551 error if we're not a
      server, so we match what the control spec claims we do. Reported
      by daejees.
    - Fix a typo in an error message when extendcircuit fails that
      caused us to not follow the \r\n-based delimiter protocol. Reported
      by daejees.

  o Code simplifications and refactoring:
    - Stop passing around circuit_t and crypt_path_t pointers that are
      implicit in other procedure arguments.
    - Drop the old code to choke directory connections when the
      corresponding OR connections got full: thanks to the cell queue
      feature, OR conns don't get full any more.
    - Make dns_resolve() handle attaching connections to circuits
      properly, so the caller doesn't have to.
    - Rename wants_to_read and wants_to_write to read/write_blocked_on_bw.
    - Keep the connection array as a dynamic smartlist_t, rather than as
      a fixed-sized array. This is important, as the number of connections
      is becoming increasingly decoupled from the number of sockets.


Changes in version 0.1.2.14 - 2007-05-25
  Tor 0.1.2.14 changes the addresses of two directory authorities (this
  change especially affects those who serve or use hidden services),
  and fixes several other crash- and security-related bugs.

  o Directory authority changes:
    - Two directory authorities (moria1 and moria2) just moved to new
      IP addresses. This change will particularly affect those who serve
      or use hidden services.

  o Major bugfixes (crashes):
    - If a directory server runs out of space in the connection table
      as it's processing a begin_dir request, it will free the exit stream
      but leave it attached to the circuit, leading to unpredictable
      behavior. (Reported by seeess, fixes bug 425.)
    - Fix a bug in dirserv_remove_invalid() that would cause authorities
      to corrupt memory under some really unlikely scenarios.
    - Tighten router parsing rules. (Bugs reported by Benedikt Boss.)
    - Avoid segfaults when reading from mmaped descriptor file. (Reported
      by lodger.)

  o Major bugfixes (security):
    - When choosing an entry guard for a circuit, avoid using guards
      that are in the same family as the chosen exit -- not just guards
      that are exactly the chosen exit. (Reported by lodger.)

  o Major bugfixes (resource management):
    - If a directory authority is down, skip it when deciding where to get
      networkstatus objects or descriptors. Otherwise we keep asking
      every 10 seconds forever. Fixes bug 384.
    - Count it as a failure if we fetch a valid network-status but we
      don't want to keep it. Otherwise we'll keep fetching it and keep
      not wanting to keep it. Fixes part of bug 422.
    - If all of our dirservers have given us bad or no networkstatuses
      lately, then stop hammering them once per minute even when we
      think they're failed. Fixes another part of bug 422.

  o Minor bugfixes:
    - Actually set the purpose correctly for descriptors inserted with
      purpose=controller.
    - When we have k non-v2 authorities in our DirServer config,
      we ignored the last k authorities in the list when updating our
      network-statuses.
    - Correctly back-off from requesting router descriptors that we are
      having a hard time downloading.
    - Read resolv.conf files correctly on platforms where read() returns
      partial results on small file reads.
    - Don't rebuild the entire router store every time we get 32K of
      routers: rebuild it when the journal gets very large, or when
      the gaps in the store get very large.

  o Minor features:
    - When routers publish SVN revisions in their router descriptors,
      authorities now include those versions correctly in networkstatus
      documents.
    - Warn when using a version of libevent before 1.3b to run a server on
      OSX or BSD: these versions interact badly with userspace threads.


Changes in version 0.1.2.13 - 2007-04-24
  This release features some major anonymity fixes, such as safer path
  selection; better client performance; faster bootstrapping, better
  address detection, and better DNS support for servers; write limiting as
  well as read limiting to make servers easier to run; and a huge pile of
  other features and bug fixes. The bundles also ship with Vidalia 0.0.11.

  Tor 0.1.2.13 is released in memory of Rob Levin (1955-2006), aka lilo
  of the Freenode IRC network, remembering his patience and vision for
  free speech on the Internet.

  o Minor fixes:
    - Fix a memory leak when we ask for "all" networkstatuses and we
      get one we don't recognize.
    - Add more asserts to hunt down bug 417.
    - Disable kqueue on OS X 10.3 and earlier, to fix bug 371.


Changes in version 0.1.2.12-rc - 2007-03-16
  o Major bugfixes:
    - Fix an infinite loop introduced in 0.1.2.7-alpha when we serve
      directory information requested inside Tor connections (i.e. via
      begin_dir cells). It only triggered when the same connection was
      serving other data at the same time. Reported by seeess.

  o Minor bugfixes:
    - When creating a circuit via the controller, send a 'launched'
      event when we're done, so we follow the spec better.


Changes in version 0.1.2.11-rc - 2007-03-15
  o Minor bugfixes (controller), reported by daejees:
    - Correct the control spec to match how the code actually responds
      to 'getinfo addr-mappings/*'.
    - The control spec described a GUARDS event, but the code
      implemented a GUARD event. Standardize on GUARD, but let people
      ask for GUARDS too.


Changes in version 0.1.2.10-rc - 2007-03-07
  o Major bugfixes (Windows):
    - Do not load the NT services library functions (which may not exist)
      just to detect if we're a service trying to shut down. Now we run
      on Win98 and friends again.

  o Minor bugfixes (other):
    - Clarify a couple of log messages.
    - Fix a misleading socks5 error number.


Changes in version 0.1.2.9-rc - 2007-03-02
  o Major bugfixes (Windows):
    - On MinGW, use "%I64u" to printf/scanf 64-bit integers, instead
      of the usual GCC "%llu". This prevents a bug when saving 64-bit
      int configuration values: the high-order 32 bits would get
      truncated. In particular, we were being bitten by the default
      MaxAdvertisedBandwidth of 128 TB turning into 0. (Fixes bug 400
      and maybe also bug 397.)

  o Minor bugfixes (performance):
    - Use OpenSSL's AES implementation on platforms where it's faster.
      This could save us as much as 10% CPU usage.

  o Minor bugfixes (server):
    - Do not rotate onion key immediately after setting it for the first
      time.

  o Minor bugfixes (directory authorities):
    - Stop calling servers that have been hibernating for a long time
      "stable". Also, stop letting hibernating or obsolete servers affect
      uptime and bandwidth cutoffs.
    - Stop listing hibernating servers in the v1 directory.

  o Minor bugfixes (hidden services):
    - Upload hidden service descriptors slightly less often, to reduce
      load on authorities.

  o Minor bugfixes (other):
    - Fix an assert that could trigger if a controller quickly set then
      cleared EntryNodes.  (Bug found by Udo van den Heuvel.)
    - On architectures where sizeof(int)>4, still clamp declarable bandwidth
      to INT32_MAX.
    - Fix a potential race condition in the rpm installer.  Found by
      Stefan Nordhausen.
    - Try to fix eventdns warnings once and for all: do not treat a dns rcode
      of 2 as indicating that the server is completely bad; it sometimes
      means that the server is just bad for the request in question. (may fix
      the last of bug 326.)
    - Disable encrypted directory connections when we don't have a server
      descriptor for the destination. We'll get this working again in
      the 0.2.0 branch.


Changes in version 0.1.2.8-beta - 2007-02-26
  o Major bugfixes (crashes):
    - Stop crashing when the controller asks us to resetconf more than
      one config option at once. (Vidalia 0.0.11 does this.)
    - Fix a crash that happened on Win98 when we're given command-line
      arguments: don't try to load NT service functions from advapi32.dll
      except when we need them. (Bug introduced in 0.1.2.7-alpha;
      resolves bug 389.)
    - Fix a longstanding obscure crash bug that could occur when
      we run out of DNS worker processes. (Resolves bug 390.)

  o Major bugfixes (hidden services):
    - Correctly detect whether hidden service descriptor downloads are
      in-progress. (Suggested by Karsten Loesing; fixes bug 399.)

  o Major bugfixes (accounting):
    - When we start during an accounting interval before it's time to wake
      up, remember to wake up at the correct time. (May fix bug 342.)

  o Minor bugfixes (controller):
    - Give the controller END_STREAM_REASON_DESTROY events _before_ we
      clear the corresponding on_circuit variable, and remember later
      that we don't need to send a redundant CLOSED event.  (Resolves part
      3 of bug 367.)
    - Report events where a resolve succeeded or where we got a socks
      protocol error correctly, rather than calling both of them
      "INTERNAL".
    - Change reported stream target addresses to IP consistently when
      we finally get the IP from an exit node.
    - Send log messages to the controller even if they happen to be very
      long.

  o Minor bugfixes (other):
    - Display correct results when reporting which versions are
      recommended, and how recommended they are. (Resolves bug 383.)
    - Improve our estimates for directory bandwidth to be less random:
      guess that an unrecognized directory will have the average bandwidth
      from all known directories, not that it will have the average
      bandwidth from those directories earlier than it on the list.
    - If we start a server with ClientOnly 1, then set ClientOnly to 0
      and hup, stop triggering an assert based on an empty onion_key.
    - On platforms with no working mmap() equivalent, don't warn the
      user when cached-routers doesn't exist.
    - Warn the user when mmap() [or its equivalent] fails for some reason
      other than file-not-found.
    - Don't warn the user when cached-routers.new doesn't exist: that's
      perfectly fine when starting up for the first time.
    - When EntryNodes are configured, rebuild the guard list to contain,
      in order: the EntryNodes that were guards before; the rest of the
      EntryNodes; the nodes that were guards before.
    - Mask out all signals in sub-threads; only the libevent signal
      handler should be processing them. This should prevent some crashes
      on some machines using pthreads. (Patch from coderman.)
    - Fix switched arguments on memset in the implementation of
      tor_munmap() for systems with no mmap() call.
    - When Tor receives a router descriptor that it asked for, but
      no longer wants (because it has received fresh networkstatuses
      in the meantime), do not warn the user.  Cache the descriptor if
      we're a cache; drop it if we aren't.
    - Make earlier entry guards _really_ get retried when the network
      comes back online.
    - On a malformed DNS reply, always give an error to the corresponding
      DNS request.
    - Build with recent libevents on platforms that do not define the
      nonstandard types "u_int8_t" and friends.

  o Minor features (controller):
    - Warn the user when an application uses the obsolete binary v0
      control protocol.  We're planning to remove support for it during
      the next development series, so it's good to give people some
      advance warning.
    - Add STREAM_BW events to report per-entry-stream bandwidth
      use. (Patch from Robert Hogan.)
    - Rate-limit SIGNEWNYM signals in response to controllers that
      impolitely generate them for every single stream. (Patch from
      mwenge; closes bug 394.)
    - Make REMAP stream events have a SOURCE (cache or exit), and
      make them generated in every case where we get a successful
      connected or resolved cell.

  o Minor bugfixes (performance):
    - Call router_have_min_dir_info half as often. (This is showing up in
      some profiles, but not others.)
    - When using GCC, make log_debug never get called at all, and its
      arguments never get evaluated, when no debug logs are configured.
      (This is showing up in some profiles, but not others.)

  o Minor features:
    - Remove some never-implemented options.  Mark PathlenCoinWeight as
      obsolete.
    - Implement proposal 106: Stop requiring clients to have well-formed
      certificates; stop checking nicknames in certificates. (Clients
      have certificates so that they can look like Tor servers, but in
      the future we might want to allow them to look like regular TLS
      clients instead. Nicknames in certificates serve no purpose other
      than making our protocol easier to recognize on the wire.)
    - Revise messages on handshake failure again to be even more clear about
      which are incoming connections and which are outgoing.
    - Discard any v1 directory info that's over 1 month old (for
      directories) or over 1 week old (for running-routers lists).
    - Do not warn when individual nodes in the configuration's EntryNodes,
      ExitNodes, etc are down: warn only when all possible nodes
      are down. (Fixes bug 348.)
    - Always remove expired routers and networkstatus docs before checking
      whether we have enough information to build circuits. (Fixes
      bug 373.)
    - Put a lower-bound on MaxAdvertisedBandwidth.


Changes in version 0.1.2.7-alpha - 2007-02-06
  o Major bugfixes (rate limiting):
    - Servers decline directory requests much more aggressively when
      they're low on bandwidth. Otherwise they end up queueing more and
      more directory responses, which can't be good for latency.
    - But never refuse directory requests from local addresses.
    - Fix a memory leak when sending a 503 response for a networkstatus
      request.
    - Be willing to read or write on local connections (e.g. controller
      connections) even when the global rate limiting buckets are empty.
    - If our system clock jumps back in time, don't publish a negative
      uptime in the descriptor. Also, don't let the global rate limiting
      buckets go absurdly negative.
    - Flush local controller connection buffers periodically as we're
      writing to them, so we avoid queueing 4+ megabytes of data before
      trying to flush.

  o Major bugfixes (NT services):
    - Install as NT_AUTHORITY\LocalService rather than as SYSTEM; add a
      command-line flag so that admins can override the default by saying
      "tor --service install --user "SomeUser"".  This will not affect
      existing installed services.  Also, warn the user that the service
      will look for its configuration file in the service user's
      %appdata% directory.  (We can't do the 'hardwire the user's appdata
      directory' trick any more, since we may not have read access to that
      directory.)

  o Major bugfixes (other):
    - Previously, we would cache up to 16 old networkstatus documents
      indefinitely, if they came from nontrusted authorities. Now we
      discard them if they are more than 10 days old.
    - Fix a crash bug in the presence of DNS hijacking (reported by Andrew
      Del Vecchio).
    - Detect and reject malformed DNS responses containing circular
      pointer loops.
    - If exits are rare enough that we're not marking exits as guards,
      ignore exit bandwidth when we're deciding the required bandwidth
      to become a guard.
    - When we're handling a directory connection tunneled over Tor,
      don't fill up internal memory buffers with all the data we want
      to tunnel; instead, only add it if the OR connection that will
      eventually receive it has some room for it. (This can lead to
      slowdowns in tunneled dir connections; a better solution will have
      to wait for 0.2.0.)

  o Minor bugfixes (dns):
    - Add some defensive programming to eventdns.c in an attempt to catch
      possible memory-stomping bugs.
    - Detect and reject DNS replies containing IPv4 or IPv6 records with
      an incorrect number of bytes. (Previously, we would ignore the
      extra bytes.)
    - Fix as-yet-unused reverse IPv6 lookup code so it sends nybbles
      in the correct order, and doesn't crash.
    - Free memory held in recently-completed DNS lookup attempts on exit.
      This was not a memory leak, but may have been hiding memory leaks.
    - Handle TTL values correctly on reverse DNS lookups.
    - Treat failure to parse resolv.conf as an error.

  o Minor bugfixes (other):
    - Fix crash with "tor --list-fingerprint" (reported by seeess).
    - When computing clock skew from directory HTTP headers, consider what
      time it was when we finished asking for the directory, not what
      time it is now.
    - Expire socks connections if they spend too long waiting for the
      handshake to finish. Previously we would let them sit around for
      days, if the connecting application didn't close them either.
    - And if the socks handshake hasn't started, don't send a
      "DNS resolve socks failed" handshake reply; just close it.
    - Stop using C functions that OpenBSD's linker doesn't like.
    - Don't launch requests for descriptors unless we have networkstatuses
      from at least half of the authorities.  This delays the first
      download slightly under pathological circumstances, but can prevent
      us from downloading a bunch of descriptors we don't need.
    - Do not log IPs with TLS failures for incoming TLS
      connections. (Fixes bug 382.)
    - If the user asks to use invalid exit nodes, be willing to use
      unstable ones.
    - Stop using the reserved ac_cv namespace in our configure script.
    - Call stat() slightly less often; use fstat() when possible.
    - Refactor the way we handle pending circuits when an OR connection
      completes or fails, in an attempt to fix a rare crash bug.
    - Only rewrite a conn's address based on X-Forwarded-For: headers
      if it's a parseable public IP address; and stop adding extra quotes
      to the resulting address.

  o Major features:
    - Weight directory requests by advertised bandwidth. Now we can
      let servers enable write limiting but still allow most clients to
      succeed at their directory requests. (We still ignore weights when
      choosing a directory authority; I hope this is a feature.)

  o Minor features:
    - Create a new file ReleaseNotes which was the old ChangeLog. The
      new ChangeLog file now includes the summaries for all development
      versions too.
    - Check for addresses with invalid characters at the exit as well
      as at the client, and warn less verbosely when they fail. You can
      override this by setting ServerDNSAllowNonRFC953Addresses to 1.
    - Adapt a patch from goodell to let the contrib/exitlist script
      take arguments rather than require direct editing.
    - Inform the server operator when we decide not to advertise a
      DirPort due to AccountingMax enabled or a low BandwidthRate. It
      was confusing Zax, so now we're hopefully more helpful.
    - Bring us one step closer to being able to establish an encrypted
      directory tunnel without knowing a descriptor first. Still not
      ready yet. As part of the change, now assume we can use a
      create_fast cell if we don't know anything about a router.
    - Allow exit nodes to use nameservers running on ports other than 53.
    - Servers now cache reverse DNS replies.
    - Add an --ignore-missing-torrc command-line option so that we can
      get the "use sensible defaults if the configuration file doesn't
      exist" behavior even when specifying a torrc location on the command
      line.

  o Minor features (controller):
    - Track reasons for OR connection failure; make these reasons
      available via the controller interface. (Patch from Mike Perry.)
    - Add a SOCKS_BAD_HOSTNAME client status event so controllers
      can learn when clients are sending malformed hostnames to Tor.
    - Clean up documentation for controller status events.
    - Add a REMAP status to stream events to note that a stream's
      address has changed because of a cached address or a MapAddress
      directive.


Changes in version 0.1.2.6-alpha - 2007-01-09
  o Major bugfixes:
    - Fix an assert error introduced in 0.1.2.5-alpha: if a single TLS
      connection handles more than 4 gigs in either direction, we crash.
    - Fix an assert error introduced in 0.1.2.5-alpha: if we're an
      advertised exit node, somebody might try to exit from us when
      we're bootstrapping and before we've built our descriptor yet.
      Refuse the connection rather than crashing.

  o Minor bugfixes:
    - Warn if we (as a server) find that we've resolved an address that we
      weren't planning to resolve.
    - Warn that using select() on any libevent version before 1.1 will be
      unnecessarily slow (even for select()).
    - Flush ERR-level controller status events just like we currently
      flush ERR-level log events, so that a Tor shutdown doesn't prevent
      the controller from learning about current events.

  o Minor features (more controller status events):
    - Implement EXTERNAL_ADDRESS server status event so controllers can
      learn when our address changes.
    - Implement BAD_SERVER_DESCRIPTOR server status event so controllers
      can learn when directories reject our descriptor.
    - Implement SOCKS_UNKNOWN_PROTOCOL client status event so controllers
      can learn when a client application is speaking a non-socks protocol
      to our SocksPort.
    - Implement DANGEROUS_SOCKS client status event so controllers
      can learn when a client application is leaking DNS addresses.
    - Implement BUG general status event so controllers can learn when
      Tor is unhappy about its internal invariants.
    - Implement CLOCK_SKEW general status event so controllers can learn
      when Tor thinks the system clock is set incorrectly.
    - Implement GOOD_SERVER_DESCRIPTOR and ACCEPTED_SERVER_DESCRIPTOR
      server status events so controllers can learn when their descriptors
      are accepted by a directory.
    - Implement CHECKING_REACHABILITY and REACHABILITY_{SUCCEEDED|FAILED}
      server status events so controllers can learn about Tor's progress in
      deciding whether it's reachable from the outside.
    - Implement BAD_LIBEVENT general status event so controllers can learn
      when we have a version/method combination in libevent that needs to
      be changed.
    - Implement NAMESERVER_STATUS, NAMESERVER_ALL_DOWN, DNS_HIJACKED,
      and DNS_USELESS server status events so controllers can learn
      about changes to DNS server status.

  o Minor features (directory):
    - Authorities no longer recommend exits as guards if this would shift
      too much load to the exit nodes.


Changes in version 0.1.2.5-alpha - 2007-01-06
  o Major features:
    - Enable write limiting as well as read limiting. Now we sacrifice
      capacity if we're pushing out lots of directory traffic, rather
      than overrunning the user's intended bandwidth limits.
    - Include TLS overhead when counting bandwidth usage; previously, we
      would count only the bytes sent over TLS, but not the bytes used
      to send them.
    - Support running the Tor service with a torrc not in the same
      directory as tor.exe and default to using the torrc located in
      the %appdata%\Tor\ of the user who installed the service. Patch
      from Matt Edman.
    - Servers now check for the case when common DNS requests are going to
      wildcarded addresses (i.e. all getting the same answer), and change
      their exit policy to reject *:* if it's happening.
    - Implement BEGIN_DIR cells, so we can connect to the directory
      server via TLS to do encrypted directory requests rather than
      plaintext. Enable via the TunnelDirConns and PreferTunneledDirConns
      config options if you like.

  o Minor features (config and docs):
    - Start using the state file to store bandwidth accounting data:
      the bw_accounting file is now obsolete. We'll keep generating it
      for a while for people who are still using 0.1.2.4-alpha.
    - Try to batch changes to the state file so that we do as few
      disk writes as possible while still storing important things in
      a timely fashion.
    - The state file and the bw_accounting file get saved less often when
      the AvoidDiskWrites config option is set.
    - Make PIDFile work on Windows (untested).
    - Add internal descriptions for a bunch of configuration options:
      accessible via controller interface and in comments in saved
      options files.
    - Reject *:563 (NNTPS) in the default exit policy. We already reject
      NNTP by default, so this seems like a sensible addition.
    - Clients now reject hostnames with invalid characters. This should
      avoid some inadvertent info leaks. Add an option
      AllowNonRFC953Hostnames to disable this behavior, in case somebody
      is running a private network with hosts called @, !, and #.
    - Add a maintainer script to tell us which options are missing
      documentation: "make check-docs".
    - Add a new address-spec.txt document to describe our special-case
      addresses: .exit, .onion, and .noconnnect.

  o Minor features (DNS):
    - Ongoing work on eventdns infrastructure: now it has dns server
      and ipv6 support. One day Tor will make use of it.
    - Add client-side caching for reverse DNS lookups.
    - Add support to tor-resolve tool for reverse lookups and SOCKS5.
    - When we change nameservers or IP addresses, reset and re-launch
      our tests for DNS hijacking.

  o Minor features (directory):
    - Authorities now specify server versions in networkstatus. This adds
      about 2% to the size of compressed networkstatus docs, and allows
      clients to tell which servers support BEGIN_DIR and which don't.
      The implementation is forward-compatible with a proposed future
      protocol version scheme not tied to Tor versions.
    - DirServer configuration lines now have an orport= option so
      clients can open encrypted tunnels to the authorities without
      having downloaded their descriptors yet. Enabled for moria1,
      moria2, tor26, and lefkada now in the default configuration.
    - Directory servers are more willing to send a 503 "busy" if they
      are near their write limit, especially for v1 directory requests.
      Now they can use their limited bandwidth for actual Tor traffic.
    - Clients track responses with status 503 from dirservers. After a
      dirserver has given us a 503, we try not to use it until an hour has
      gone by, or until we have no dirservers that haven't given us a 503.
    - When we get a 503 from a directory, and we're not a server, we don't
      count the failure against the total number of failures allowed
      for the thing we're trying to download.
    - Report X-Your-Address-Is correctly from tunneled directory
      connections; don't report X-Your-Address-Is when it's an internal
      address; and never believe reported remote addresses when they're
      internal.
    - Protect against an unlikely DoS attack on directory servers.
    - Add a BadDirectory flag to network status docs so that authorities
      can (eventually) tell clients about caches they believe to be
      broken.

  o Minor features (controller):
    - Have GETINFO dir/status/* work on hosts with DirPort disabled.
    - Reimplement GETINFO so that info/names stays in sync with the
      actual keys.
    - Implement "GETINFO fingerprint".
    - Implement "SETEVENTS GUARD" so controllers can get updates on
      entry guard status as it changes.

  o Minor features (clean up obsolete pieces):
    - Remove some options that have been deprecated since at least
      0.1.0.x: AccountingMaxKB, LogFile, DebugLogFile, LogLevel, and
      SysLog. Use AccountingMax instead of AccountingMaxKB, and use Log
      to set log options.
    - We no longer look for identity and onion keys in "identity.key" and
      "onion.key" -- these were replaced by secret_id_key and
      secret_onion_key in 0.0.8pre1.
    - We no longer require unrecognized directory entries to be
      preceded by "opt".

  o Major bugfixes (security):
    - Stop sending the HttpProxyAuthenticator string to directory
      servers when directory connections are tunnelled through Tor.
    - Clients no longer store bandwidth history in the state file.
    - Do not log introduction points for hidden services if SafeLogging
      is set.
    - When generating bandwidth history, round down to the nearest
      1k. When storing accounting data, round up to the nearest 1k.
    - When we're running as a server, remember when we last rotated onion
      keys, so that we will rotate keys once they're a week old even if
      we never stay up for a week ourselves.

  o Major bugfixes (other):
    - Fix a longstanding bug in eventdns that prevented the count of
      timed-out resolves from ever being reset. This bug caused us to
      give up on a nameserver the third time it timed out, and try it
      10 seconds later... and to give up on it every time it timed out
      after that.
    - Take out the '5 second' timeout from the connection retry
      schedule. Now the first connect attempt will wait a full 10
      seconds before switching to a new circuit. Perhaps this will help
      a lot. Based on observations from Mike Perry.
    - Fix a bug on the Windows implementation of tor_mmap_file() that
      would prevent the cached-routers file from ever loading. Reported
      by John Kimble.

  o Minor bugfixes:
    - Fix an assert failure when a directory authority sets
      AuthDirRejectUnlisted and then receives a descriptor from an
      unlisted router. Reported by seeess.
    - Avoid a double-free when parsing malformed DirServer lines.
    - Fix a bug when a BSD-style PF socket is first used. Patch from
      Fabian Keil.
    - Fix a bug in 0.1.2.2-alpha that prevented clients from asking
      to resolve an address at a given exit node even when they ask for
      it by name.
    - Servers no longer ever list themselves in their "family" line,
      even if configured to do so. This makes it easier to configure
      family lists conveniently.
    - When running as a server, don't fall back to 127.0.0.1 when no
      nameservers are configured in /etc/resolv.conf; instead, make the
      user fix resolv.conf or specify nameservers explicitly. (Resolves
      bug 363.)
    - Stop accepting certain malformed ports in configured exit policies.
    - Don't re-write the fingerprint file every restart, unless it has
      changed.
    - Stop warning when a single nameserver fails: only warn when _all_ of
      our nameservers have failed. Also, when we only have one nameserver,
      raise the threshold for deciding that the nameserver is dead.
    - Directory authorities now only decide that routers are reachable
      if their identity keys are as expected.
    - When the user uses bad syntax in the Log config line, stop
      suggesting other bad syntax as a replacement.
    - Correctly detect ipv6 DNS capability on OpenBSD.

  o Minor bugfixes (controller):
    - Report the circuit number correctly in STREAM CLOSED events. Bug
      reported by Mike Perry.
    - Do not report bizarre values for results of accounting GETINFOs
      when the last second's write or read exceeds the allotted bandwidth.
    - Report "unrecognized key" rather than an empty string when the
      controller tries to fetch a networkstatus that doesn't exist.


Changes in version 0.1.1.26 - 2006-12-14
  o Security bugfixes:
    - Stop sending the HttpProxyAuthenticator string to directory
      servers when directory connections are tunnelled through Tor.
    - Clients no longer store bandwidth history in the state file.
    - Do not log introduction points for hidden services if SafeLogging
      is set.

  o Minor bugfixes:
    - Fix an assert failure when a directory authority sets
      AuthDirRejectUnlisted and then receives a descriptor from an
      unlisted router (reported by seeess).


Changes in version 0.1.2.4-alpha - 2006-12-03
  o Major features:
    - Add support for using natd; this allows FreeBSDs earlier than
      5.1.2 to have ipfw send connections through Tor without using
      SOCKS. (Patch from Zajcev Evgeny with tweaks from tup.)

  o Minor features:
    - Make all connections to addresses of the form ".noconnect"
      immediately get closed. This lets application/controller combos
      successfully test whether they're talking to the same Tor by
      watching for STREAM events.
    - Make cross.sh cross-compilation script work even when autogen.sh
      hasn't been run. (Patch from Michael Mohr.)
    - Statistics dumped by -USR2 now include a breakdown of public key
      operations, for profiling.

  o Major bugfixes:
    - Fix a major leak when directory authorities parse their
      approved-routers list, a minor memory leak when we fail to pick
      an exit node, and a few rare leaks on errors.
    - Handle TransPort connections even when the server sends data before
      the client sends data. Previously, the connection would just hang
      until the client sent data. (Patch from tup based on patch from
      Zajcev Evgeny.)
    - Avoid assert failure when our cached-routers file is empty on
      startup.

  o Minor bugfixes:
    - Don't log spurious warnings when we see a circuit close reason we
      don't recognize; it's probably just from a newer version of Tor.
    - Have directory authorities allow larger amounts of drift in uptime
      without replacing the server descriptor: previously, a server that
      restarted every 30 minutes could have 48 "interesting" descriptors
      per day.
    - Start linking to the Tor specification and Tor reference manual
      correctly in the Windows installer.
    - Add Vidalia to the OS X uninstaller script, so when we uninstall
      Tor/Privoxy we also uninstall Vidalia.
    - Resume building on Irix64, and fix a lot of warnings from its
      MIPSpro C compiler.
    - Don't corrupt last_guessed_ip in router_new_address_suggestion()
      when we're running as a client.


Changes in version 0.1.1.25 - 2006-11-04
  o Major bugfixes:
    - When a client asks us to resolve (rather than connect to)
      an address, and we have a cached answer, give them the cached
      answer. Previously, we would give them no answer at all.
    - We were building exactly the wrong circuits when we predict
      hidden service requirements, meaning Tor would have to build all
      its circuits on demand.
    - If none of our live entry guards have a high uptime, but we
      require a guard with a high uptime, try adding a new guard before
      we give up on the requirement. This patch should make long-lived
      connections more stable on average.
    - When testing reachability of our DirPort, don't launch new
      tests when there's already one in progress -- unreachable
      servers were stacking up dozens of testing streams.

  o Security bugfixes:
    - When the user sends a NEWNYM signal, clear the client-side DNS
      cache too. Otherwise we continue to act on previous information.

  o Minor bugfixes:
    - Avoid a memory corruption bug when creating a hash table for
      the first time.
    - Avoid possibility of controller-triggered crash when misusing
      certain commands from a v0 controller on platforms that do not
      handle printf("%s",NULL) gracefully.
    - Avoid infinite loop on unexpected controller input.
    - Don't log spurious warnings when we see a circuit close reason we
      don't recognize; it's probably just from a newer version of Tor.
    - Add Vidalia to the OS X uninstaller script, so when we uninstall
      Tor/Privoxy we also uninstall Vidalia.


Changes in version 0.1.2.3-alpha - 2006-10-29
  o Minor features:
    - Prepare for servers to publish descriptors less often: never
      discard a descriptor simply for being too old until either it is
      recommended by no authorities, or until we get a better one for
      the same router. Make caches consider retaining old recommended
      routers for even longer.
    - If most authorities set a BadExit flag for a server, clients
      don't think of it as a general-purpose exit. Clients only consider
      authorities that advertise themselves as listing bad exits.
    - Directory servers now provide 'Pragma: no-cache' and 'Expires'
      headers for content, so that we can work better in the presence of
      caching HTTP proxies.
    - Allow authorities to list nodes as bad exits by fingerprint or by
      address.

  o Minor features, controller:
    - Add a REASON field to CIRC events; for backward compatibility, this
      field is sent only to controllers that have enabled the extended
      event format.  Also, add additional reason codes to explain why
      a given circuit has been destroyed or truncated. (Patches from
      Mike Perry)
    - Add a REMOTE_REASON field to extended CIRC events to tell the
      controller about why a remote OR told us to close a circuit.
    - Stream events also now have REASON and REMOTE_REASON fields,
      working much like those for circuit events.
    - There's now a GETINFO ns/... field so that controllers can ask Tor
      about the current status of a router.
    - A new event type "NS" to inform a controller when our opinion of
      a router's status has changed.
    - Add a GETINFO events/names and GETINFO features/names so controllers
      can tell which events and features are supported.
    - A new CLEARDNSCACHE signal to allow controllers to clear the
      client-side DNS cache without expiring circuits.

  o Security bugfixes:
    - When the user sends a NEWNYM signal, clear the client-side DNS
      cache too. Otherwise we continue to act on previous information.

  o Minor bugfixes:
    - Avoid sending junk to controllers or segfaulting when a controller
      uses EVENT_NEW_DESC with verbose nicknames.
    - Stop triggering asserts if the controller tries to extend hidden
      service circuits (reported by mwenge).
    - Avoid infinite loop on unexpected controller input.
    - When the controller does a "GETINFO network-status", tell it
      about even those routers whose descriptors are very old, and use
      long nicknames where appropriate.
    - Change NT service functions to be loaded on demand.  This lets us
      build with MinGW without breaking Tor for Windows 98 users.
    - Do DirPort reachability tests less often, since a single test
      chews through many circuits before giving up.
    - In the hidden service example in torrc.sample, stop recommending
      esoteric and discouraged hidden service options.
    - When stopping an NT service, wait up to 10 sec for it to actually
      stop.  (Patch from Matt Edman; resolves bug 295.)
    - Fix handling of verbose nicknames with ORCONN controller events:
      make them show up exactly when requested, rather than exactly when
      not requested.
    - When reporting verbose nicknames in entry_guards_getinfo(), avoid
      printing a duplicate "$" in the keys we send (reported by mwenge).
    - Correctly set maximum connection limit on Cygwin. (This time
      for sure!)
    - Try to detect Windows correctly when cross-compiling.
    - Detect the size of the routers file correctly even if it is
      corrupted (on systems without mmap) or not page-aligned (on systems
      with mmap). This bug was harmless.
    - Sometimes we didn't bother sending a RELAY_END cell when an attempt
      to open a stream fails; now we do in more cases. This should
      make clients able to find a good exit faster in some cases, since
      unhandleable requests will now get an error rather than timing out.
    - Resolve two memory leaks when rebuilding the on-disk router cache
      (reported by fookoowa).
    - Clean up minor code warnings suggested by the MIPSpro C compiler,
      and reported by some Centos users.
    - Controller signals now work on non-Unix platforms that don't define
      SIGUSR1 and SIGUSR2 the way we expect.
    - Patch from Michael Mohr to contrib/cross.sh, so it checks more
      values before failing, and always enables eventdns.
    - Libevent-1.2 exports, but does not define in its headers, strlcpy.
      Try to fix this in configure.in by checking for most functions
      before we check for libevent.


Changes in version 0.1.2.2-alpha - 2006-10-07
  o Major features:
    - Make our async eventdns library on-by-default for Tor servers,
      and plan to deprecate the separate dnsworker threads.
    - Add server-side support for "reverse" DNS lookups (using PTR
      records so clients can determine the canonical hostname for a given
      IPv4 address). Only supported by servers using eventdns; servers
      now announce in their descriptors whether they support eventdns.
    - Specify and implement client-side SOCKS5 interface for reverse DNS
      lookups (see doc/socks-extensions.txt).
    - Add a BEGIN_DIR relay cell type for an easier in-protocol way to
      connect to directory servers through Tor. Previously, clients needed
      to find Tor exits to make private connections to directory servers.
    - Avoid choosing Exit nodes for entry or middle hops when the
      total bandwidth available from non-Exit nodes is much higher than
      the total bandwidth available from Exit nodes.
    - Workaround for name servers (like Earthlink's) that hijack failing
      DNS requests and replace the no-such-server answer with a "helpful"
      redirect to an advertising-driven search portal. Also work around
      DNS hijackers who "helpfully" decline to hijack known-invalid
      RFC2606 addresses. Config option "ServerDNSDetectHijacking 0"
      lets you turn it off.
    - Send out a burst of long-range padding cells once we've established
      that we're reachable. Spread them over 4 circuits, so hopefully
      a few will be fast. This exercises our bandwidth and bootstraps
      us into the directory more quickly.

  o New/improved config options:
    - Add new config option "ResolvConf" to let the server operator
      choose an alternate resolve.conf file when using eventdns.
    - Add an "EnforceDistinctSubnets" option to control our "exclude
      servers on the same /16" behavior. It's still on by default; this
      is mostly for people who want to operate private test networks with
      all the machines on the same subnet.
    - If one of our entry guards is on the ExcludeNodes list, or the
      directory authorities don't think it's a good guard, treat it as
      if it were unlisted: stop using it as a guard, and throw it off
      the guards list if it stays that way for a long time.
    - Allow directory authorities to be marked separately as authorities
      for the v1 directory protocol, the v2 directory protocol, and
      as hidden service directories, to make it easier to retire old
      authorities. V1 authorities should set "HSAuthoritativeDir 1"
      to continue being hidden service authorities too.
    - Remove 8888 as a LongLivedPort, and add 6697 (IRCS).

  o Minor features, controller:
    - Fix CIRC controller events so that controllers can learn the
      identity digests of non-Named servers used in circuit paths.
    - Let controllers ask for more useful identifiers for servers. Instead
      of learning identity digests for un-Named servers and nicknames
      for Named servers, the new identifiers include digest, nickname,
      and indication of Named status. Off by default; see control-spec.txt
      for more information.
    - Add a "getinfo address" controller command so it can display Tor's
      best guess to the user.
    - New controller event to alert the controller when our server
      descriptor has changed.
    - Give more meaningful errors on controller authentication failure.

  o Minor features, other:
    - When asked to resolve a hostname, don't use non-exit servers unless
      requested to do so. This allows servers with broken DNS to be
      useful to the network.
    - Divide eventdns log messages into warn and info messages.
    - Reserve the nickname "Unnamed" for routers that can't pick
      a hostname: any router can call itself Unnamed; directory
      authorities will never allocate Unnamed to any particular router;
      clients won't believe that any router is the canonical Unnamed.
    - Only include function names in log messages for info/debug messages.
      For notice/warn/err, the content of the message should be clear on
      its own, and printing the function name only confuses users.
    - Avoid some false positives during reachability testing: don't try
      to test via a server that's on the same /24 as us.
    - If we fail to build a circuit to an intended enclave, and it's
      not mandatory that we use that enclave, stop wanting it.
    - When eventdns is enabled, allow multithreaded builds on NetBSD and
      OpenBSD. (We had previously disabled threads on these platforms
      because they didn't have working thread-safe resolver functions.)

  o Major bugfixes, anonymity/security:
    - If a client asked for a server by name, and there's a named server
      in our network-status but we don't have its descriptor yet, we
      could return an unnamed server instead.
    - Fix NetBSD bug that could allow someone to force uninitialized RAM
      to be sent to a server's DNS resolver. This only affects NetBSD
      and other platforms that do not bounds-check tolower().
    - Reject (most) attempts to use Tor circuits with length one. (If
      many people start using Tor as a one-hop proxy, exit nodes become
      a more attractive target for compromise.)
    - Just because your DirPort is open doesn't mean people should be
      able to remotely teach you about hidden service descriptors. Now
      only accept rendezvous posts if you've got HSAuthoritativeDir set.

  o Major bugfixes, other:
    - Don't crash on race condition in dns.c: tor_assert(!resolve->expire)
    - When a client asks the server to resolve (not connect to)
      an address, and it has a cached answer, give them the cached answer.
      Previously, the server would give them no answer at all.
    - Allow really slow clients to not hang up five minutes into their
      directory downloads (suggested by Adam J. Richter).
    - We were building exactly the wrong circuits when we anticipated
      hidden service requirements, meaning Tor would have to build all
      its circuits on demand.
    - Avoid crashing when we mmap a router cache file of size 0.
    - When testing reachability of our DirPort, don't launch new
      tests when there's already one in progress -- unreachable
      servers were stacking up dozens of testing streams.

  o Minor bugfixes, correctness:
    - If we're a directory mirror and we ask for "all" network status
      documents, we would discard status documents from authorities
      we don't recognize.
    - Avoid a memory corruption bug when creating a hash table for
      the first time.
    - Avoid controller-triggered crash when misusing certain commands
      from a v0 controller on platforms that do not handle
      printf("%s",NULL) gracefully.
    - Don't crash when a controller sends a third argument to an
      "extendcircuit" request.
    - Controller protocol fixes: fix encoding in "getinfo addr-mappings"
      response; fix error code when "getinfo dir/status/" fails.
    - Avoid crash when telling controller stream-status and a stream
      is detached.
    - Patch from Adam Langley to fix assert() in eventdns.c.
    - Fix a debug log message in eventdns to say "X resolved to Y"
      instead of "X resolved to X".
    - Make eventdns give strings for DNS errors, not just error numbers.
    - Track unreachable entry guards correctly: don't conflate
      'unreachable by us right now' with 'listed as down by the directory
      authorities'. With the old code, if a guard was unreachable by
      us but listed as running, it would clog our guard list forever.
    - Behave correctly in case we ever have a network with more than
      2GB/s total advertised capacity.
    - Make TrackExitHosts case-insensitive, and fix the behavior of
      ".suffix" TrackExitHosts items to avoid matching in the middle of
      an address.
    - Finally fix the openssl warnings from newer gccs that believe that
      ignoring a return value is okay, but casting a return value and
      then ignoring it is a sign of madness.
    - Prevent the contrib/exitlist script from printing the same
      result more than once.
    - Patch from Steve Hildrey: Generate network status correctly on
      non-versioning dirservers.
    - Don't listen to the X-Your-Address-Is hint if you did the lookup
      via Tor; otherwise you'll think you're the exit node's IP address.

  o Minor bugfixes, performance:
    - Two small performance improvements on parsing descriptors.
    - Major performance improvement on inserting descriptors: change
      algorithm from O(n^2) to O(n).
    - Make the common memory allocation path faster on machines where
      malloc(0) returns a pointer.
    - Start remembering X-Your-Address-Is directory hints even if you're
      a client, so you can become a server more smoothly.
    - Avoid duplicate entries on MyFamily line in server descriptor.

  o Packaging, features:
    - Remove architecture from OS X builds. The official builds are
      now universal binaries.
    - The Debian package now uses --verify-config when (re)starting,
      to distinguish configuration errors from other errors.
    - Update RPMs to require libevent 1.1b.

  o Packaging, bugfixes:
    - Patches so Tor builds with MinGW on Windows.
    - Patches so Tor might run on Cygwin again.
    - Resume building on non-gcc compilers and ancient gcc. Resume
      building with the -O0 compile flag. Resume building cleanly on
      Debian woody.
    - Run correctly on OS X platforms with case-sensitive filesystems.
    - Correct includes for net/if.h and net/pfvar.h on OpenBSD (from Tup).
    - Add autoconf checks so Tor can build on Solaris x86 again.

  o Documentation
    - Documented (and renamed) ServerDNSSearchDomains and
      ServerDNSResolvConfFile options.
    - Be clearer that the *ListenAddress directives can be repeated
      multiple times.


Changes in version 0.1.1.24 - 2006-09-29
  o Major bugfixes:
    - Allow really slow clients to not hang up five minutes into their
      directory downloads (suggested by Adam J. Richter).
    - Fix major performance regression from 0.1.0.x: instead of checking
      whether we have enough directory information every time we want to
      do something, only check when the directory information has changed.
      This should improve client CPU usage by 25-50%.
    - Don't crash if, after a server has been running for a while,
      it can't resolve its hostname.

  o Minor bugfixes:
    - Allow Tor to start when RunAsDaemon is set but no logs are set.
    - Don't crash when the controller receives a third argument to an
      "extendcircuit" request.
    - Controller protocol fixes: fix encoding in "getinfo addr-mappings"
      response; fix error code when "getinfo dir/status/" fails.
    - Fix configure.in to not produce broken configure files with
      more recent versions of autoconf. Thanks to Clint for his auto*
      voodoo.
    - Fix security bug on NetBSD that could allow someone to force
      uninitialized RAM to be sent to a server's DNS resolver. This
      only affects NetBSD and other platforms that do not bounds-check
      tolower().
    - Warn user when using libevent 1.1a or earlier with win32 or kqueue
      methods: these are known to be buggy.
    - If we're a directory mirror and we ask for "all" network status
      documents, we would discard status documents from authorities
      we don't recognize.


Changes in version 0.1.2.1-alpha - 2006-08-27
  o Major features:
    - Add "eventdns" async dns library from Adam Langley, tweaked to
      build on OSX and Windows. Only enabled if you pass the
      --enable-eventdns argument to configure.
    - Allow servers with no hostname or IP address to learn their
      IP address by asking the directory authorities. This code only
      kicks in when you would normally have exited with a "no address"
      error. Nothing's authenticated, so use with care.
    - Rather than waiting a fixed amount of time between retrying
      application connections, we wait only 5 seconds for the first,
      10 seconds for the second, and 15 seconds for each retry after
      that. Hopefully this will improve the expected user experience.
    - Patch from Tup to add support for transparent AP connections:
      this basically bundles the functionality of trans-proxy-tor
      into the Tor mainline. Now hosts with compliant pf/netfilter
      implementations can redirect TCP connections straight to Tor
      without diverting through SOCKS. Needs docs.
    - Busy directory servers save lots of memory by spooling server
      descriptors, v1 directories, and v2 networkstatus docs to buffers
      as needed rather than en masse. Also mmap the cached-routers
      files, so we don't need to keep the whole thing in memory too.
    - Automatically avoid picking more than one node from the same
      /16 network when constructing a circuit.
    - Revise and clean up the torrc.sample that we ship with; add
      a section for BandwidthRate and BandwidthBurst.

  o Minor features:
    - Split circuit_t into origin_circuit_t and or_circuit_t, and
      split connection_t into edge, or, dir, control, and base structs.
      These will save quite a bit of memory on busy servers, and they'll
      also help us track down bugs in the code and bugs in the spec.
    - Experimentally re-enable kqueue on OSX when using libevent 1.1b
      or later. Log when we are doing this, so we can diagnose it when
      it fails. (Also, recommend libevent 1.1b for kqueue and
      win32 methods; deprecate libevent 1.0b harder; make libevent
      recommendation system saner.)
    - Start being able to build universal binaries on OS X (thanks
      to Phobos).
    - Export the default exit policy via the control port, so controllers
      don't need to guess what it is / will be later.
    - Add a man page entry for ProtocolWarnings.
    - Add TestVia config option to the man page.
    - Remove even more protocol-related warnings from Tor server logs,
      such as bad TLS handshakes and malformed begin cells.
    - Stop fetching descriptors if you're not a dir mirror and you
      haven't tried to establish any circuits lately. [This currently
      causes some dangerous behavior, because when you start up again
      you'll use your ancient server descriptors.]
    - New DirPort behavior: if you have your dirport set, you download
      descriptors aggressively like a directory mirror, whether or not
      your ORPort is set.
    - Get rid of the router_retry_connections notion. Now routers
      no longer try to rebuild long-term connections to directory
      authorities, and directory authorities no longer try to rebuild
      long-term connections to all servers. We still don't hang up
      connections in these two cases though -- we need to look at it
      more carefully to avoid flapping, and we likely need to wait til
      0.1.1.x is obsolete.
    - Drop compatibility with obsolete Tors that permit create cells
      to have the wrong circ_id_type.
    - Re-enable per-connection rate limiting. Get rid of the "OP
      bandwidth" concept. Lay groundwork for "bandwidth classes" --
      separate global buckets that apply depending on what sort of conn
      it is.
    - Start publishing one minute or so after we find our ORPort
      to be reachable. This will help reduce the number of descriptors
      we have for ourselves floating around, since it's quite likely
      other things (e.g. DirPort) will change during that minute too.
    - Fork the v1 directory protocol into its own spec document,
      and mark dir-spec.txt as the currently correct (v2) spec.

  o Major bugfixes:
    - When we find our DirPort to be reachable, publish a new descriptor
      so we'll tell the world (reported by pnx).
    - Publish a new descriptor after we hup/reload. This is important
      if our config has changed such that we'll want to start advertising
      our DirPort now, etc.
    - Allow Tor to start when RunAsDaemon is set but no logs are set.
    - When we have a state file we cannot parse, tell the user and
      move it aside. Now we avoid situations where the user starts
      Tor in 1904, Tor writes a state file with that timestamp in it,
      the user fixes her clock, and Tor refuses to start.
    - Fix configure.in to not produce broken configure files with
      more recent versions of autoconf. Thanks to Clint for his auto*
      voodoo.
    - "tor --verify-config" now exits with -1(255) or 0 depending on
      whether the config options are bad or good.
    - Resolve bug 321 when using dnsworkers: append a period to every
      address we resolve at the exit node, so that we do not accidentally
      pick up local addresses, and so that failing searches are retried
      in the resolver search domains. (This is already solved for
      eventdns.) (This breaks Blossom servers for now.)
    - If we are using an exit enclave and we can't connect, e.g. because
      its webserver is misconfigured to not listen on localhost, then
      back off and try connecting from somewhere else before we fail.

  o Minor bugfixes:
    - Start compiling on MinGW on Windows (patches from Mike Chiussi).
    - Start compiling on MSVC6 on Windows (patches from Frediano Ziglio).
    - Fix bug 314: Tor clients issued "unsafe socks" warnings even
      when the IP address is mapped through MapAddress to a hostname.
    - Start passing "ipv4" hints to getaddrinfo(), so servers don't do
      useless IPv6 DNS resolves.
    - Patch suggested by Karsten Loesing: respond to SIGNAL command
      before we execute the signal, in case the signal shuts us down.
    - Clean up AllowInvalidNodes man page entry.
    - Claim a commonname of Tor, rather than TOR, in TLS handshakes.
    - Add more asserts to track down an assert error on a windows Tor
      server with connection_add being called with socket == -1.
    - Handle reporting OR_CONN_EVENT_NEW events to the controller.
    - Fix misleading log messages: an entry guard that is "unlisted",
      as well as not known to be "down" (because we've never heard
      of it), is not therefore "up".
    - Remove code to special-case "-cvs" ending, since it has not
      actually mattered since 0.0.9.
    - Make our socks5 handling more robust to broken socks clients:
      throw out everything waiting on the buffer in between socks
      handshake phases, since they can't possibly (so the theory
      goes) have predicted what we plan to respond to them.


Changes in version 0.1.1.23 - 2006-07-30
  o Major bugfixes:
    - Fast Tor servers, especially exit nodes, were triggering asserts
      due to a bug in handling the list of pending DNS resolves. Some
      bugs still remain here; we're hunting them.
    - Entry guards could crash clients by sending unexpected input.
    - More fixes on reachability testing: if you find yourself reachable,
      then don't ever make any client requests (so you stop predicting
      circuits), then hup or have your clock jump, then later your IP
      changes, you won't think circuits are working, so you won't try to
      test reachability, so you won't publish.

  o Minor bugfixes:
    - Avoid a crash if the controller does a resetconf firewallports
      and then a setconf fascistfirewall=1.
    - Avoid an integer underflow when the dir authority decides whether
      a router is stable: we might wrongly label it stable, and compute
      a slightly wrong median stability, when a descriptor is published
      later than now.
    - Fix a place where we might trigger an assert if we can't build our
      own server descriptor yet.


Changes in version 0.1.1.22 - 2006-07-05
  o Major bugfixes:
    - Fix a big bug that was causing servers to not find themselves
      reachable if they changed IP addresses. Since only 0.1.1.22+
      servers can do reachability testing correctly, now we automatically
      make sure to test via one of these.
    - Fix to allow clients and mirrors to learn directory info from
      descriptor downloads that get cut off partway through.
    - Directory authorities had a bug in deciding if a newly published
      descriptor was novel enough to make everybody want a copy -- a few
      servers seem to be publishing new descriptors many times a minute.
  o Minor bugfixes:
    - Fix a rare bug that was causing some servers to complain about
      "closing wedged cpuworkers" and skip some circuit create requests.
    - Make the Exit flag in directory status documents actually work.


Changes in version 0.1.1.21 - 2006-06-10
  o Crash and assert fixes from 0.1.1.20:
    - Fix a rare crash on Tor servers that have enabled hibernation.
    - Fix a seg fault on startup for Tor networks that use only one
      directory authority.
    - Fix an assert from a race condition that occurs on Tor servers
      while exiting, where various threads are trying to log that they're
      exiting, and delete the logs, at the same time.
    - Make our unit tests pass again on certain obscure platforms.

  o Other fixes:
    - Add support for building SUSE RPM packages.
    - Speed up initial bootstrapping for clients: if we are making our
      first ever connection to any entry guard, then don't mark it down
      right after that.
    - When only one Tor server in the network is labelled as a guard,
      and we've already picked him, we would cycle endlessly picking him
      again, being unhappy about it, etc. Now we specifically exclude
      current guards when picking a new guard.
    - Servers send create cells more reliably after the TLS connection
      is established: we were sometimes forgetting to send half of them
      when we had more than one pending.
    - If we get a create cell that asks us to extend somewhere, but the
      Tor server there doesn't match the expected digest, we now send
      a destroy cell back, rather than silently doing nothing.
    - Make options->RedirectExit work again.
    - Make cookie authentication for the controller work again.
    - Stop being picky about unusual characters in the arguments to
      mapaddress. It's none of our business.
    - Add a new config option "TestVia" that lets you specify preferred
      middle hops to use for test circuits. Perhaps this will let me
      debug the reachability problems better.

  o Log / documentation fixes:
    - If we're a server and some peer has a broken TLS certificate, don't
      log about it unless ProtocolWarnings is set, i.e., we want to hear
      about protocol violations by others.
    - Fix spelling of VirtualAddrNetwork in man page.
    - Add a better explanation at the top of the autogenerated torrc file
      about what happened to our old torrc.


Changes in version 0.1.1.20 - 2006-05-23
  o Bugfixes:
    - Downgrade a log severity where servers complain that they're
      invalid.
    - Avoid a compile warning on FreeBSD.
    - Remove string size limit on NEWDESC messages; solve bug 291.
    - Correct the RunAsDaemon entry in the man page; ignore RunAsDaemon
      more thoroughly when we're running on windows.


Changes in version 0.1.1.19-rc - 2006-05-03
  o Minor bugs:
    - Regenerate our local descriptor if it's dirty and we try to use
      it locally (e.g. if it changes during reachability detection).
    - If we setconf our ORPort to 0, we continued to listen on the
      old ORPort and receive connections.
    - Avoid a second warning about machine/limits.h on Debian
      GNU/kFreeBSD.
    - Be willing to add our own routerinfo into the routerlist.
      Now authorities will include themselves in their directories
      and network-statuses.
    - Stop trying to upload rendezvous descriptors to every
      directory authority: only try the v1 authorities.
    - Servers no longer complain when they think they're not
      registered with the directory authorities. There were too many
      false positives.
    - Backport dist-rpm changes so rpms can be built without errors.

  o Features:
    - Implement an option, VirtualAddrMask, to set which addresses
      get handed out in response to mapaddress requests. This works
      around a bug in tsocks where 127.0.0.0/8 is never socksified.


Changes in version 0.1.1.18-rc - 2006-04-10
  o Major fixes:
    - Work harder to download live network-statuses from all the
      directory authorities we know about. Improve the threshold
      decision logic so we're more robust to edge cases.
    - When fetching rendezvous descriptors, we were willing to ask
      v2 authorities too, which would always return 404.

  o Minor fixes:
    - Stop listing down or invalid nodes in the v1 directory. This will
      reduce its bulk by about 1/3, and reduce load on directory
      mirrors.
    - When deciding whether a router is Fast or Guard-worthy, consider
      his advertised BandwidthRate and not just the BandwidthCapacity.
    - No longer ship INSTALL and README files -- they are useless now.
    - Force rpmbuild to behave and honor target_cpu.
    - Avoid warnings about machine/limits.h on Debian GNU/kFreeBSD.
    - Start to include translated versions of the tor-doc-*.html
      files, along with the screenshots. Still needs more work.
    - Start sending back 512 and 451 errors if mapaddress fails,
      rather than not sending anything back at all.
    - When we fail to bind or listen on an incoming or outgoing
      socket, we should close it before failing. otherwise we just
      leak it. (thanks to weasel for finding.)
    - Allow "getinfo dir/status/foo" to work, as long as your DirPort
      is enabled. (This is a hack, and will be fixed in 0.1.2.x.)
    - Make NoPublish (even though deprecated) work again.
    - Fix a minor security flaw where a versioning auth dirserver
      could list a recommended version many times in a row to make
      clients more convinced that it's recommended.
    - Fix crash bug if there are two unregistered servers running
      with the same nickname, one of them is down, and you ask for
      them by nickname in your EntryNodes or ExitNodes. Also, try
      to pick the one that's running rather than an arbitrary one.
    - Fix an infinite loop we could hit if we go offline for too long.
    - Complain when we hit WSAENOBUFS on recv() or write() too.
      Perhaps this will help us hunt the bug.
    - If you're not a versioning dirserver, don't put the string
      "client-versions \nserver-versions \n" in your network-status.
    - Lower the minimum required number of file descriptors to 1000,
      so we can have some overhead for Valgrind on Linux, where the
      default ulimit -n is 1024.

  o New features:
    - Add tor.dizum.com as the fifth authoritative directory server.
    - Add a new config option FetchUselessDescriptors, off by default,
      for when you plan to run "exitlist" on your client and you want
      to know about even the non-running descriptors.


Changes in version 0.1.1.17-rc - 2006-03-28
  o Major fixes:
    - Clients and servers since 0.1.1.10-alpha have been expiring
      connections whenever they are idle for 5 minutes and they *do*
      have circuits on them. Oops. With this new version, clients will
      discard their previous entry guard choices and avoid choosing
      entry guards running these flawed versions.
    - Fix memory leak when uncompressing concatenated zlib streams. This
      was causing substantial leaks over time on Tor servers.
    - The v1 directory was including servers as much as 48 hours old,
      because that's how the new routerlist->routers works. Now only
      include them if they're 20 hours old or less.

  o Minor fixes:
    - Resume building on irix64, netbsd 2.0, etc.
    - On non-gcc compilers (e.g. solaris), use "-g -O" instead of
      "-Wall -g -O2".
    - Stop writing the "router.desc" file, ever. Nothing uses it anymore,
      and it is confusing some users.
    - Mirrors stop caching the v1 directory so often.
    - Make the max number of old descriptors that a cache will hold
      rise with the number of directory authorities, so we can scale.
    - Change our win32 uname() hack to be more forgiving about what
      win32 versions it thinks it's found.

  o New features:
    - Add lefkada.eecs.harvard.edu as a fourth authoritative directory
      server.
    - When the controller's *setconf commands fail, collect an error
      message in a string and hand it back to the controller.
    - Make the v2 dir's "Fast" flag based on relative capacity, just
      like "Stable" is based on median uptime. Name everything in the
      top 7/8 Fast, and only the top 1/2 gets to be a Guard.
    - Log server fingerprint on startup, so new server operators don't
      have to go hunting around their filesystem for it.
    - Return a robots.txt on our dirport to discourage google indexing.
    - Let the controller ask for GETINFO dir/status/foo so it can ask
      directly rather than connecting to the dir port. Only works when
      dirport is set for now.

  o New config options rather than constants in the code:
    - SocksTimeout: How long do we let a socks connection wait
      unattached before we fail it?
    - CircuitBuildTimeout: Cull non-open circuits that were born
      at least this many seconds ago.
    - CircuitIdleTimeout: Cull open clean circuits that were born
      at least this many seconds ago.


Changes in version 0.1.1.16-rc - 2006-03-18
  o Bugfixes on 0.1.1.15-rc:
    - Fix assert when the controller asks to attachstream a connect-wait
      or resolve-wait stream.
    - Now do address rewriting when the controller asks us to attach
      to a particular circuit too. This will let Blossom specify
      "moria2.exit" without having to learn what moria2's IP address is.
    - Make the "tor --verify-config" command-line work again, so people
      can automatically check if their torrc will parse.
    - Authoritative dirservers no longer require an open connection from
      a server to consider him "reachable". We need this change because
      when we add new auth dirservers, old servers won't know not to
      hang up on them.
    - Let Tor build on Sun CC again.
    - Fix an off-by-one buffer size in dirserv.c that magically never
      hit our three authorities but broke sjmurdoch's own tor network.
    - If we as a directory mirror don't know of any v1 directory
      authorities, then don't try to cache any v1 directories.
    - Stop warning about unknown servers in our family when they are
      given as hex digests.
    - Stop complaining as quickly to the server operator that he
      hasn't registered his nickname/key binding.
    - Various cleanups so we can add new V2 Auth Dirservers.
    - Change "AllowUnverifiedNodes" to "AllowInvalidNodes", to
      reflect the updated flags in our v2 dir protocol.
    - Resume allowing non-printable characters for exit streams (both
      for connecting and for resolving). Now we tolerate applications
      that don't follow the RFCs. But continue to block malformed names
      at the socks side.

  o Bugfixes on 0.1.0.x:
    - Fix assert bug in close_logs(): when we close and delete logs,
      remove them all from the global "logfiles" list.
    - Fix minor integer overflow in calculating when we expect to use up
      our bandwidth allocation before hibernating.
    - Fix a couple of bugs in OpenSSL detection. Also, deal better when
      there are multiple SSLs installed with different versions.
    - When we try to be a server and Address is not explicitly set and
      our hostname resolves to a private IP address, try to use an
      interface address if it has a public address. Now Windows machines
      that think of themselves as localhost can work by default.

  o New features:
    - Let the controller ask for GETINFO dir/server/foo so it can ask
      directly rather than connecting to the dir port.
    - Let the controller tell us about certain router descriptors
      that it doesn't want Tor to use in circuits. Implement
      SETROUTERPURPOSE and modify +POSTDESCRIPTOR to do this.
    - New config option SafeSocks to reject all application connections
      using unsafe socks protocols. Defaults to off.


Changes in version 0.1.1.15-rc - 2006-03-11
  o Bugfixes and cleanups:
    - When we're printing strings from the network, don't try to print
      non-printable characters. This protects us against shell escape
      sequence exploits, and also against attacks to fool humans into
      misreading their logs.
    - Fix a bug where Tor would fail to establish any connections if you
      left it off for 24 hours and then started it: we were happy with
      the obsolete network statuses, but they all referred to router
      descriptors that were too old to fetch, so we ended up with no
      valid router descriptors.
    - Fix a seg fault in the controller's "getinfo orconn-status"
      command while listing status on incoming handshaking connections.
      Introduce a status name "NEW" for these connections.
    - If we get a linelist or linelist_s config option from the torrc
      (e.g. ExitPolicy) and it has no value, warn and skip rather than
      silently resetting it to its default.
    - Don't abandon entry guards until they've been down or gone for
      a whole month.
    - Cleaner and quieter log messages.

  o New features:
    - New controller signal NEWNYM that makes new application requests
      use clean circuits.
    - Add a new circuit purpose 'controller' to let the controller ask
      for a circuit that Tor won't try to use. Extend the EXTENDCIRCUIT
      controller command to let you specify the purpose if you're
      starting a new circuit.  Add a new SETCIRCUITPURPOSE controller
      command to let you change a circuit's purpose after it's been
      created.
    - Accept "private:*" in routerdesc exit policies; not generated yet
      because older Tors do not understand it.
    - Add BSD-style contributed startup script "rc.subr" from Peter
      Thoenen.


Changes in version 0.1.1.14-alpha - 2006-02-20
  o Bugfixes on 0.1.1.x:
    - Don't die if we ask for a stdout or stderr log (even implicitly)
      and we're set to RunAsDaemon -- just warn.
    - We still had a few bugs in the OR connection rotation code that
      caused directory servers to slowly aggregate connections to other
      fast Tor servers. This time for sure!
    - Make log entries on Win32 include the name of the function again.
    - We were treating a pair of exit policies if they were equal even
      if one said accept and the other said reject -- causing us to
      not always publish a new descriptor since we thought nothing
      had changed.
    - Retry pending server downloads as well as pending networkstatus
      downloads when we unexpectedly get a socks request.
    - We were ignoring the IS_FAST flag in the directory status,
      meaning we were willing to pick trivial-bandwidth nodes for "fast"
      connections.
    - If the controller's SAVECONF command fails (e.g. due to file
      permissions), let the controller know that it failed.

  o Features:
    - If we're trying to be a Tor server and running Windows 95/98/ME
      as a server, explain that we'll likely crash.
    - When we're a server, a client asks for an old-style directory,
      and our write bucket is empty, don't give it to him. This way
      small servers can continue to serve the directory *sometimes*,
      without getting overloaded.
    - Compress exit policies even more -- look for duplicate lines
      and remove them.
    - Clients now honor the "guard" flag in the router status when
      picking entry guards, rather than looking at is_fast or is_stable.
    - Retain unrecognized lines in $DATADIR/state file, so that we can
      be forward-compatible.
    - Generate 18.0.0.0/8 address policy format in descs when we can;
      warn when the mask is not reducible to a bit-prefix.
    - Let the user set ControlListenAddress in the torrc.  This can be
      dangerous, but there are some cases (like a secured LAN) where it
      makes sense.
    - Split ReachableAddresses into ReachableDirAddresses and
      ReachableORAddresses, so we can restrict Dir conns to port 80
      and OR conns to port 443.
    - Now we can target arch and OS in rpm builds (contributed by
      Phobos). Also make the resulting dist-rpm filename match the
      target arch.
    - New config options to help controllers: FetchServerDescriptors
      and FetchHidServDescriptors for whether to fetch server
      info and hidserv info or let the controller do it, and
      PublishServerDescriptor and PublishHidServDescriptors.
    - Also let the controller set the __AllDirActionsPrivate config
      option if you want all directory fetches/publishes to happen via
      Tor (it assumes your controller bootstraps your circuits).


Changes in version 0.1.0.17 - 2006-02-17
  o Crash bugfixes on 0.1.0.x:
    - When servers with a non-zero DirPort came out of hibernation,
      sometimes they would trigger an assert.

  o Other important bugfixes:
    - On platforms that don't have getrlimit (like Windows), we were
      artificially constraining ourselves to a max of 1024
      connections. Now just assume that we can handle as many as 15000
      connections. Hopefully this won't cause other problems.

  o Backported features:
    - When we're a server, a client asks for an old-style directory,
      and our write bucket is empty, don't give it to him. This way
      small servers can continue to serve the directory *sometimes*,
      without getting overloaded.
    - Whenever you get a 503 in response to a directory fetch, try
      once more. This will become important once servers start sending
      503's whenever they feel busy.
    - Fetch a new directory every 120 minutes, not every 40 minutes.
      Now that we have hundreds of thousands of users running the old
      directory algorithm, it's starting to hurt a lot.
    - Bump up the period for forcing a hidden service descriptor upload
      from 20 minutes to 1 hour.


Changes in version 0.1.1.13-alpha - 2006-02-09
  o Crashes in 0.1.1.x:
    - When you tried to setconf ORPort via the controller, Tor would
      crash. So people using TorCP to become a server were sad.
    - Solve (I hope) the stack-smashing bug that we were seeing on fast
      servers. The problem appears to be something do with OpenSSL's
      random number generation, or how we call it, or something. Let me
      know if the crashes continue.
    - Turn crypto hardware acceleration off by default, until we find
      somebody smart who can test it for us. (It appears to produce
      seg faults in at least some cases.)
    - Fix a rare assert error when we've tried all intro points for
      a hidden service and we try fetching the service descriptor again:
      "Assertion conn->state != AP_CONN_STATE_RENDDESC_WAIT failed"

  o Major fixes:
    - Fix a major load balance bug: we were round-robining in 16 KB
      chunks, and servers with bandwidthrate of 20 KB, while downloading
      a 600 KB directory, would starve their other connections. Now we
      try to be a bit more fair.
    - Dir authorities and mirrors were never expiring the newest
      descriptor for each server, causing memory and directory bloat.
    - Fix memory-bloating and connection-bloating bug on servers: We
      were never closing any connection that had ever had a circuit on
      it, because we were checking conn->n_circuits == 0, yet we had a
      bug that let it go negative.
    - Make Tor work using squid as your http proxy again -- squid
      returns an error if you ask for a URL that's too long, and it uses
      a really generic error message. Plus, many people are behind a
      transparent squid so they don't even realize it.
    - On platforms that don't have getrlimit (like Windows), we were
      artificially constraining ourselves to a max of 1024
      connections. Now just assume that we can handle as many as 15000
      connections. Hopefully this won't cause other problems.
    - Add a new config option ExitPolicyRejectPrivate which defaults to
      1. This means all exit policies will begin with rejecting private
      addresses, unless the server operator explicitly turns it off.

  o Major features:
    - Clients no longer download descriptors for non-running
      descriptors.
    - Before we add new directory authorities, we should make it
      clear that only v1 authorities should receive/publish hidden
      service descriptors.

  o Minor features:
    - As soon as we've fetched some more directory info, immediately
      try to download more server descriptors. This way we don't have
      a 10 second pause during initial bootstrapping.
    - Remove even more loud log messages that the server operator can't
      do anything about.
    - When we're running an obsolete or un-recommended version, make
      the log message more clear about what the problem is and what
      versions *are* still recommended.
    - Provide a more useful warn message when our onion queue gets full:
      the CPU is too slow or the exit policy is too liberal.
    - Don't warn when we receive a 503 from a dirserver/cache -- this
      will pave the way for them being able to refuse if they're busy.
    - When we fail to bind a listener, try to provide a more useful
      log message: e.g., "Is Tor already running?"
    - Adjust tor-spec to parameterize cell and key lengths. Now Ian
      Goldberg can prove things about our handshake protocol more
      easily.
    - MaxConn has been obsolete for a while now. Document the ConnLimit
      config option, which is a *minimum* number of file descriptors
      that must be available else Tor refuses to start.
    - Apply Matt Ghali's --with-syslog-facility patch to ./configure
      if you log to syslog and want something other than LOG_DAEMON.
    - Make dirservers generate a separate "guard" flag to mean,
      "would make a good entry guard". Make clients parse it and vote
      on it. Not used by clients yet.
    - Implement --with-libevent-dir option to ./configure. Also, improve
      search techniques to find libevent, and use those for openssl too.
    - Bump the default bandwidthrate to 3 MB, and burst to 6 MB
    - Only start testing reachability once we've established a
      circuit. This will make startup on dirservers less noisy.
    - Don't try to upload hidden service descriptors until we have
      established a circuit.
    - Fix the controller's "attachstream 0" command to treat conn like
      it just connected, doing address remapping, handling .exit and
      .onion idioms, and so on. Now we're more uniform in making sure
      that the controller hears about new and closing connections.


Changes in version 0.1.1.12-alpha - 2006-01-11
  o Bugfixes on 0.1.1.x:
    - The fix to close duplicate server connections was closing all
      Tor client connections if they didn't establish a circuit
      quickly enough. Oops.
    - Fix minor memory issue (double-free) that happened on exit.

  o Bugfixes on 0.1.0.x:
    - Tor didn't warn when it failed to open a log file.


Changes in version 0.1.1.11-alpha - 2006-01-10
  o Crashes in 0.1.1.x:
    - Include all the assert/crash fixes from 0.1.0.16.
    - If you start Tor and then quit very quickly, there were some
      races that tried to free things that weren't allocated yet.
    - Fix a rare memory stomp if you're running hidden services.
    - Fix segfault when specifying DirServer in config without nickname.
    - Fix a seg fault when you finish connecting to a server but at
      that moment you dump his server descriptor.
    - Extendcircuit and Attachstream controller commands would
      assert/crash if you don't give them enough arguments.
    - Fix an assert error when we're out of space in the connection_list
      and we try to post a hidden service descriptor (reported by weasel).
    - If you specify a relative torrc path and you set RunAsDaemon in
      your torrc, then it chdir()'s to the new directory. If you HUP,
      it tries to load the new torrc location, fails, and exits.
      The fix: no longer allow a relative path to torrc using -f.

  o Major features:
    - Implement "entry guards": automatically choose a handful of entry
      nodes and stick with them for all circuits. Only pick new guards
      when the ones you have are unsuitable, and if the old guards
      become suitable again, switch back. This will increase security
      dramatically against certain end-point attacks. The EntryNodes
      config option now provides some hints about which entry guards you
      want to use most; and StrictEntryNodes means to only use those.
    - New directory logic: download by descriptor digest, not by
      fingerprint. Caches try to download all listed digests from
      authorities; clients try to download "best" digests from caches.
      This avoids partitioning and isolating attacks better.
    - Make the "stable" router flag in network-status be the median of
      the uptimes of running valid servers, and make clients pay
      attention to the network-status flags. Thus the cutoff adapts
      to the stability of the network as a whole, making IRC, IM, etc
      connections more reliable.

  o Major fixes:
    - Tor servers with dynamic IP addresses were needing to wait 18
      hours before they could start doing reachability testing using
      the new IP address and ports. This is because they were using
      the internal descriptor to learn what to test, yet they were only
      rebuilding the descriptor once they decided they were reachable.
    - Tor 0.1.1.9 and 0.1.1.10 had a serious bug that caused clients
      to download certain server descriptors, throw them away, and then
      fetch them again after 30 minutes. Now mirrors throw away these
      server descriptors so clients can't get them.
    - We were leaving duplicate connections to other ORs open for a week,
      rather than closing them once we detect a duplicate. This only
      really affected authdirservers, but it affected them a lot.
    - Spread the authdirservers' reachability testing over the entire
      testing interval, so we don't try to do 500 TLS's at once every
      20 minutes.

  o Minor fixes:
    - If the network is down, and we try to connect to a conn because
      we have a circuit in mind, and we timeout (30 seconds) because the
      network never answers, we were expiring the circuit, but we weren't
      obsoleting the connection or telling the entry_guards functions.
    - Some Tor servers process billions of cells per day. These statistics
      need to be uint64_t's.
    - Check for integer overflows in more places, when adding elements
      to smartlists. This could possibly prevent a buffer overflow
      on malicious huge inputs. I don't see any, but I haven't looked
      carefully.
    - ReachableAddresses kept growing new "reject *:*" lines on every
      setconf/reload.
    - When you "setconf log" via the controller, it should remove all
      logs. We were automatically adding back in a "log notice stdout".
    - Newly bootstrapped Tor networks couldn't establish hidden service
      circuits until they had nodes with high uptime. Be more tolerant.
    - We were marking servers down when they could not answer every piece
      of the directory request we sent them. This was far too harsh.
    - Fix the torify (tsocks) config file to not use Tor for localhost
      connections.
    - Directory authorities now go to the proper authority when asking for
      a networkstatus, even when they want a compressed one.
    - Fix a harmless bug that was causing Tor servers to log
      "Got an end because of misc error, but we're not an AP. Closing."
    - Authorities were treating their own descriptor changes as cosmetic,
      meaning the descriptor available in the network-status and the
      descriptor that clients downloaded were different.
    - The OS X installer was adding a symlink for tor_resolve but
      the binary was called tor-resolve (reported by Thomas Hardly).
    - Workaround a problem with some http proxies where they refuse GET
      requests that specify "Content-Length: 0" (reported by Adrian).
    - Fix wrong log message when you add a "HiddenServiceNodes" config
      line without any HiddenServiceDir line (reported by Chris Thomas).

  o Minor features:
    - Write the TorVersion into the state file so we have a prayer of
      keeping forward and backward compatibility.
    - Revive the FascistFirewall config option rather than eliminating it:
      now it's a synonym for ReachableAddresses *:80,*:443.
    - Clients choose directory servers from the network status lists,
      not from their internal list of router descriptors. Now they can
      go to caches directly rather than needing to go to authorities
      to bootstrap.
    - Directory authorities ignore router descriptors that have only
      cosmetic differences: do this for 0.1.0.x servers now too.
    - Add a new flag to network-status indicating whether the server
      can answer v2 directory requests too.
    - Authdirs now stop whining so loudly about bad descriptors that
      they fetch from other dirservers. So when there's a log complaint,
      it's for sure from a freshly uploaded descriptor.
    - Reduce memory requirements in our structs by changing the order
      of fields.
    - There used to be two ways to specify your listening ports in a
      server descriptor: on the "router" line and with a separate "ports"
      line. Remove support for the "ports" line.
    - New config option "AuthDirRejectUnlisted" for auth dirservers as
      a panic button: if we get flooded with unusable servers we can
      revert to only listing servers in the approved-routers file.
    - Auth dir servers can now mark a fingerprint as "!reject" or
      "!invalid" in the approved-routers file (as its nickname), to
      refuse descriptors outright or include them but marked as invalid.
    - Servers store bandwidth history across restarts/crashes.
    - Add reasons to DESTROY and RELAY_TRUNCATED cells, so clients can
      get a better idea of why their circuits failed. Not used yet.
    - Directory mirrors now cache up to 16 unrecognized network-status
      docs. Now we can add new authdirservers and they'll be cached too.
    - When picking a random directory, prefer non-authorities if any
      are known.
    - New controller option "getinfo desc/all-recent" to fetch the
      latest server descriptor for every router that Tor knows about.


Changes in version 0.1.0.16 - 2006-01-02
  o Crash bugfixes on 0.1.0.x:
    - On Windows, build with a libevent patch from "I-M Weasel" to avoid
      corrupting the heap, losing FDs, or crashing when we need to resize
      the fd_sets. (This affects the Win32 binaries, not Tor's sources.)
    - It turns out sparc64 platforms crash on unaligned memory access
      too -- so detect and avoid this.
    - Handle truncated compressed data correctly (by detecting it and
      giving an error).
    - Fix possible-but-unlikely free(NULL) in control.c.
    - When we were closing connections, there was a rare case that
      stomped on memory, triggering seg faults and asserts.
    - Avoid potential infinite recursion when building a descriptor. (We
      don't know that it ever happened, but better to fix it anyway.)
    - We were neglecting to unlink marked circuits from soon-to-close OR
      connections, which caused some rare scribbling on freed memory.
    - Fix a memory stomping race bug when closing the joining point of two
      rendezvous circuits.
    - Fix an assert in time parsing found by Steven Murdoch.

  o Other bugfixes on 0.1.0.x:
    - When we're doing reachability testing, provide more useful log
      messages so the operator knows what to expect.
    - Do not check whether DirPort is reachable when we are suppressing
      advertising it because of hibernation.
    - When building with -static or on Solaris, we sometimes needed -ldl.
    - When we're deciding whether a stream has enough circuits around
      that can handle it, count the freshly dirty ones and not the ones
      that are so dirty they won't be able to handle it.
    - When we're expiring old circuits, we had a logic error that caused
      us to close new rendezvous circuits rather than old ones.
    - Give a more helpful log message when you try to change ORPort via
      the controller: you should upgrade Tor if you want that to work.
    - We were failing to parse Tor versions that start with "Tor ".
    - Tolerate faulty streams better: when a stream fails for reason
      exitpolicy, stop assuming that the router is lying about his exit
      policy. When a stream fails for reason misc, allow it to retry just
      as if it was resolvefailed. When a stream has failed three times,
      reset its failure count so we can try again and get all three tries.


Changes in version 0.1.1.10-alpha - 2005-12-11
  o Correctness bugfixes on 0.1.0.x:
    - On Windows, build with a libevent patch from "I-M Weasel" to avoid
      corrupting the heap, losing FDs, or crashing when we need to resize
      the fd_sets. (This affects the Win32 binaries, not Tor's sources.)
    - Stop doing the complex voodoo overkill checking for insecure
      Diffie-Hellman keys. Just check if it's in [2,p-2] and be happy.
    - When we were closing connections, there was a rare case that
      stomped on memory, triggering seg faults and asserts.
    - We were neglecting to unlink marked circuits from soon-to-close OR
      connections, which caused some rare scribbling on freed memory.
    - When we're deciding whether a stream has enough circuits around
      that can handle it, count the freshly dirty ones and not the ones
      that are so dirty they won't be able to handle it.
    - Recover better from TCP connections to Tor servers that are
      broken but don't tell you (it happens!); and rotate TLS
      connections once a week.
    - When we're expiring old circuits, we had a logic error that caused
      us to close new rendezvous circuits rather than old ones.
    - Fix a scary-looking but apparently harmless bug where circuits
      would sometimes start out in state CIRCUIT_STATE_OR_WAIT at
      servers, and never switch to state CIRCUIT_STATE_OPEN.
    - When building with -static or on Solaris, we sometimes needed to
      build with -ldl.
    - Give a useful message when people run Tor as the wrong user,
      rather than telling them to start chowning random directories.
    - We were failing to inform the controller about new .onion streams.

  o Security bugfixes on 0.1.0.x:
    - Refuse server descriptors if the fingerprint line doesn't match
      the included identity key. Tor doesn't care, but other apps (and
      humans) might actually be trusting the fingerprint line.
    - We used to kill the circuit when we receive a relay command we
      don't recognize. Now we just drop it.
    - Start obeying our firewall options more rigorously:
      . If we can't get to a dirserver directly, try going via Tor.
      . Don't ever try to connect (as a client) to a place our
        firewall options forbid.
      . If we specify a proxy and also firewall options, obey the
        firewall options even when we're using the proxy: some proxies
        can only proxy to certain destinations.
    - Fix a bug found by Lasse Overlier: when we were making internal
      circuits (intended to be cannibalized later for rendezvous and
      introduction circuits), we were picking them so that they had
      useful exit nodes. There was no need for this, and it actually
      aids some statistical attacks.
    - Start treating internal circuits and exit circuits separately.
      It's important to keep them separate because internal circuits
      have their last hops picked like middle hops, rather than like
      exit hops. So exiting on them will break the user's expectations.

  o Bugfixes on 0.1.1.x:
    - Take out the mis-feature where we tried to detect IP address
      flapping for people with DynDNS, and chose not to upload a new
      server descriptor sometimes.
    - Try to be compatible with OpenSSL 0.9.6 again.
    - Log fix: when the controller is logging about .onion addresses,
      sometimes it didn't include the ".onion" part of the address.
    - Don't try to modify options->DirServers internally -- if the
      user didn't specify any, just add the default ones directly to
      the trusted dirserver list. This fixes a bug where people running
      controllers would use SETCONF on some totally unrelated config
      option, and Tor would start yelling at them about changing their
      DirServer lines.
    - Let the controller's redirectstream command specify a port, in
      case the controller wants to change that too.
    - When we requested a pile of server descriptors, we sometimes
      accidentally launched a duplicate request for the first one.
    - Bugfix for trackhostexits: write down the fingerprint of the
      chosen exit, not its nickname, because the chosen exit might not
      be verified.
    - When parsing foo.exit, if foo is unknown, and we are leaving
      circuits unattached, set the chosen_exit field and leave the
      address empty. This matters because controllers got confused
      otherwise.
    - Directory authorities no longer try to download server
      descriptors that they know they will reject.

  o Features and updates:
    - Replace balanced trees with hash tables: this should make stuff
      significantly faster.
    - Resume using the AES counter-mode implementation that we ship,
      rather than OpenSSL's. Ours is significantly faster.
    - Many other CPU and memory improvements.
    - Add a new config option FastFirstHopPK (on by default) so clients
      do a trivial crypto handshake for their first hop, since TLS has
      already taken care of confidentiality and authentication.
    - Add a new config option TestSocks so people can see if their
      applications are using socks4, socks4a, socks5-with-ip, or
      socks5-with-hostname. This way they don't have to keep mucking
      with tcpdump and wondering if something got cached somewhere.
    - Warn when listening on a public address for socks. I suspect a
      lot of people are setting themselves up as open socks proxies,
      and they have no idea that jerks on the Internet are using them,
      since they simply proxy the traffic into the Tor network.
    - Add "private:*" as an alias in configuration for policies. Now
      you can simplify your exit policy rather than needing to list
      every single internal or nonroutable network space.
    - Add a new controller event type that allows controllers to get
      all server descriptors that were uploaded to a router in its role
      as authoritative dirserver.
    - Start shipping socks-extensions.txt, tor-doc-unix.html,
      tor-doc-server.html, and stylesheet.css in the tarball.
    - Stop shipping tor-doc.html in the tarball.


Changes in version 0.1.1.9-alpha - 2005-11-15
  o Usability improvements:
    - Start calling it FooListenAddress rather than FooBindAddress,
      since few of our users know what it means to bind an address
      or port.
    - Reduce clutter in server logs. We're going to try to make
      them actually usable now. New config option ProtocolWarnings that
      lets you hear about how _other Tors_ are breaking the protocol. Off
      by default.
    - Divide log messages into logging domains. Once we put some sort
      of interface on this, it will let people looking at more verbose
      log levels specify the topics they want to hear more about.
    - Make directory servers return better http 404 error messages
      instead of a generic "Servers unavailable".
    - Check for even more Windows version flags when writing the platform
      string in server descriptors, and note any we don't recognize.
    - Clean up more of the OpenSSL memory when exiting, so we can detect
      memory leaks better.
    - Make directory authorities be non-versioning, non-naming by
      default. Now we can add new directory servers without requiring
      their operators to pay close attention.
    - When logging via syslog, include the pid whenever we provide
      a log entry. Suggested by Todd Fries.

  o Performance improvements:
    - Directory servers now silently throw away new descriptors that
      haven't changed much if the timestamps are similar. We do this to
      tolerate older Tor servers that upload a new descriptor every 15
      minutes. (It seemed like a good idea at the time.)
    - Inline bottleneck smartlist functions; use fast versions by default.
    - Add a "Map from digest to void*" abstraction digestmap_t so we
      can do less hex encoding/decoding. Use it in router_get_by_digest()
      to resolve a performance bottleneck.
    - Allow tor_gzip_uncompress to extract as much as possible from
      truncated compressed data. Try to extract as many
      descriptors as possible from truncated http responses (when
      DIR_PURPOSE_FETCH_ROUTERDESC).
    - Make circ->onionskin a pointer, not a static array. moria2 was using
      125000 circuit_t's after it had been up for a few weeks, which
      translates to 20+ megs of wasted space.
    - The private half of our EDH handshake keys are now chosen out
      of 320 bits, not 1024 bits. (Suggested by Ian Goldberg.)

  o Security improvements:
    - Start making directory caches retain old routerinfos, so soon
      clients can start asking by digest of descriptor rather than by
      fingerprint of server.
    - Add half our entropy from RAND_poll in OpenSSL.  This knows how
      to use egd (if present), openbsd weirdness (if present), vms/os2
      weirdness (if we ever port there), and more in the future.

  o Bugfixes on 0.1.0.x:
    - Do round-robin writes of at most 16 kB per write. This might be
      more fair on loaded Tor servers, and it might resolve our Windows
      crash bug. It might also slow things down.
    - Our TLS handshakes were generating a single public/private
      keypair for the TLS context, rather than making a new one for
      each new connections. Oops. (But we were still rotating them
      periodically, so it's not so bad.)
    - When we were cannibalizing a circuit with a particular exit
      node in mind, we weren't checking to see if that exit node was
      already present earlier in the circuit. Oops.
    - When a Tor server's IP changes (e.g. from a dyndns address),
      upload a new descriptor so clients will learn too.
    - Really busy servers were keeping enough circuits open on stable
      connections that they were wrapping around the circuit_id
      space. (It's only two bytes.) This exposed a bug where we would
      feel free to reuse a circuit_id even if it still exists but has
      been marked for close. Try to fix this bug. Some bug remains.
    - If we would close a stream early (e.g. it asks for a .exit that
      we know would refuse it) but the LeaveStreamsUnattached config
      option is set by the controller, then don't close it.

  o Bugfixes on 0.1.1.8-alpha:
    - Fix a big pile of memory leaks, some of them serious.
    - Do not try to download a routerdesc if we would immediately reject
      it as obsolete.
    - Resume inserting a newline between all router descriptors when
      generating (old style) signed directories, since our spec says
      we do.
    - When providing content-type application/octet-stream for
      server descriptors using .z, we were leaving out the
      content-encoding header. Oops. (Everything tolerated this just
      fine, but that doesn't mean we need to be part of the problem.)
    - Fix a potential seg fault in getconf and getinfo using version 1
      of the controller protocol.
    - Avoid crash: do not check whether DirPort is reachable when we
      are suppressing it because of hibernation.
    - Make --hash-password not crash on exit.


Changes in version 0.1.1.8-alpha - 2005-10-07
  o New features (major):
    - Clients don't download or use the directory anymore. Now they
      download and use network-statuses from the trusted dirservers,
      and fetch individual server descriptors as needed from mirrors.
      See dir-spec.txt for all the gory details.
    - Be more conservative about whether to advertise our DirPort.
      The main change is to not advertise if we're running at capacity
      and either a) we could hibernate or b) our capacity is low and
      we're using a default DirPort.
    - Use OpenSSL's AES when OpenSSL has version 0.9.7 or later.

  o New features (minor):
    - Try to be smart about when to retry network-status and
      server-descriptor fetches. Still needs some tuning.
    - Stop parsing, storing, or using running-routers output (but
      mirrors still cache and serve it).
    - Consider a threshold of versioning dirservers (dirservers who have
      an opinion about which Tor versions are still recommended) before
      deciding whether to warn the user that he's obsolete.
    - Dirservers can now reject/invalidate by key and IP, with the
      config options "AuthDirInvalid" and "AuthDirReject". This is
      useful since currently we automatically list servers as running
      and usable even if we know they're jerks.
    - Provide dire warnings to any users who set DirServer; move it out
      of torrc.sample and into torrc.complete.
    - Add MyFamily to torrc.sample in the server section.
    - Add nicknames to the DirServer line, so we can refer to them
      without requiring all our users to memorize their IP addresses.
    - When we get an EOF or a timeout on a directory connection, note
      how many bytes of serverdesc we are dropping. This will help
      us determine whether it is smart to parse incomplete serverdesc
      responses.
    - Add a new function to "change pseudonyms" -- that is, to stop
      using any currently-dirty circuits for new streams, so we don't
      link new actions to old actions. Currently it's only called on
      HUP (or SIGNAL RELOAD).
    - On sighup, if UseHelperNodes changed to 1, use new circuits.
    - Start using RAND_bytes rather than RAND_pseudo_bytes from
      OpenSSL. Also, reseed our entropy every hour, not just at
      startup. And entropy in 512-bit chunks, not 160-bit chunks.

  o Fixes on 0.1.1.7-alpha:
    - Nobody ever implemented EVENT_ADDRMAP for control protocol
      version 0, so don't let version 0 controllers ask for it.
    - If you requested something with too many newlines via the
      v1 controller protocol, you could crash tor.
    - Fix a number of memory leaks, including some pretty serious ones.
    - Re-enable DirPort testing again, so Tor servers will be willing
      to advertise their DirPort if it's reachable.
    - On TLS handshake, only check the other router's nickname against
      its expected nickname if is_named is set.

  o Fixes forward-ported from 0.1.0.15:
    - Don't crash when we don't have any spare file descriptors and we
      try to spawn a dns or cpu worker.
    - Make the numbers in read-history and write-history into uint64s,
      so they don't overflow and publish negatives in the descriptor.

  o Fixes on 0.1.0.x:
    - For the OS X package's modified privoxy config file, comment
      out the "logfile" line so we don't log everything passed
      through privoxy.
    - We were whining about using socks4 or socks5-with-local-lookup
      even when it's an IP in the "virtual" range we designed exactly
      for this case.
    - We were leaking some memory every time the client changes IPs.
    - Never call free() on tor_malloc()d memory. This will help us
      use dmalloc to detect memory leaks.
    - Check for named servers when looking them up by nickname;
      warn when we'recalling a non-named server by its nickname;
      don't warn twice about the same name.
    - Try to list MyFamily elements by key, not by nickname, and warn
      if we've not heard of the server.
    - Make windows platform detection (uname equivalent) smarter.
    - It turns out sparc64 doesn't like unaligned access either.


Changes in version 0.1.0.15 - 2005-09-23
  o Bugfixes on 0.1.0.x:
    - Reject ports 465 and 587 (spam targets) in default exit policy.
    - Don't crash when we don't have any spare file descriptors and we
      try to spawn a dns or cpu worker.
    - Get rid of IgnoreVersion undocumented config option, and make us
      only warn, never exit, when we're running an obsolete version.
    - Don't try to print a null string when your server finds itself to
      be unreachable and the Address config option is empty.
    - Make the numbers in read-history and write-history into uint64s,
      so they don't overflow and publish negatives in the descriptor.
    - Fix a minor memory leak in smartlist_string_remove().
    - We were only allowing ourselves to upload a server descriptor at
      most every 20 minutes, even if it changed earlier than that.
    - Clean up log entries that pointed to old URLs.


Changes in version 0.1.1.7-alpha - 2005-09-14
  o Fixes on 0.1.1.6-alpha:
    - Exit servers were crashing when people asked them to make a
      connection to an address not in their exit policy.
    - Looking up a non-existent stream for a v1 control connection would
      cause a segfault.
    - Fix a seg fault if we ask a dirserver for a descriptor by
      fingerprint but he doesn't know about him.
    - SETCONF was appending items to linelists, not clearing them.
    - SETCONF SocksBindAddress killed Tor if it fails to bind. Now back
      out and refuse the setconf if it would fail.
    - Downgrade the dirserver log messages when whining about
      unreachability.

  o New features:
    - Add Peter Palfrader's check-tor script to tor/contrib/
      It lets you easily check whether a given server (referenced by
      nickname) is reachable by you.
    - Numerous changes to move towards client-side v2 directories. Not
      enabled yet.

  o Fixes on 0.1.0.x:
    - If the user gave tor an odd number of command-line arguments,
      we were silently ignoring the last one. Now we complain and fail.
      [This wins the oldest-bug prize -- this bug has been present since
       November 2002, as released in Tor 0.0.0.]
    - Do not use unaligned memory access on alpha, mips, or mipsel.
      It *works*, but is very slow, so we treat them as if it doesn't.
    - Retry directory requests if we fail to get an answer we like
      from a given dirserver (we were retrying before, but only if
      we fail to connect).
    - When writing the RecommendedVersions line, sort them first.
    - When the client asked for a rendezvous port that the hidden
      service didn't want to provide, we were sending an IP address
      back along with the end cell. Fortunately, it was zero. But stop
      that anyway.
    - Correct "your server is reachable" log entries to indicate that
      it was self-testing that told us so.


Changes in version 0.1.1.6-alpha - 2005-09-09
  o Fixes on 0.1.1.5-alpha:
    - We broke fascistfirewall in 0.1.1.5-alpha. Oops.
    - Fix segfault in unit tests in 0.1.1.5-alpha. Oops.
    - Fix bug with tor_memmem finding a match at the end of the string.
    - Make unit tests run without segfaulting.
    - Resolve some solaris x86 compile warnings.
    - Handle duplicate lines in approved-routers files without warning.
    - Fix bug where as soon as a server refused any requests due to his
      exit policy (e.g. when we ask for localhost and he tells us that's
      127.0.0.1 and he won't do it), we decided he wasn't obeying his
      exit policy using him for any exits.
    - Only do openssl hardware accelerator stuff if openssl version is
      at least 0.9.7.

  o New controller features/fixes:
    - Add a "RESETCONF" command so you can set config options like
      AllowUnverifiedNodes and LongLivedPorts to "". Also, if you give
      a config option in the torrc with no value, then it clears it
      entirely (rather than setting it to its default).
    - Add a "GETINFO config-file" to tell us where torrc is.
    - Avoid sending blank lines when GETINFO replies should be empty.
    - Add a QUIT command for the controller (for using it manually).
    - Fix a bug in SAVECONF that was adding default dirservers and
      other redundant entries to the torrc file.

  o Start on the new directory design:
    - Generate, publish, cache, serve new network-status format.
    - Publish individual descriptors (by fingerprint, by "all", and by
      "tell me yours").
    - Publish client and server recommended versions separately.
    - Allow tor_gzip_uncompress() to handle multiple concatenated
      compressed strings. Serve compressed groups of router
      descriptors. The compression logic here could be more
      memory-efficient.
    - Distinguish v1 authorities (all currently trusted directories)
      from v2 authorities (all trusted directories).
    - Change DirServers config line to note which dirs are v1 authorities.
    - Add configuration option "V1AuthoritativeDirectory 1" which
      moria1, moria2, and tor26 should set.
    - Remove option when getting directory cache to see whether they
      support running-routers; they all do now. Replace it with one
      to see whether caches support v2 stuff.

  o New features:
    - Dirservers now do their own external reachability testing of each
      Tor server, and only list them as running if they've been found to
      be reachable. We also send back warnings to the server's logs if
      it uploads a descriptor that we already believe is unreachable.
    - Implement exit enclaves: if we know an IP address for the
      destination, and there's a running Tor server at that address
      which allows exit to the destination, then extend the circuit to
      that exit first. This provides end-to-end encryption and end-to-end
      authentication. Also, if the user wants a .exit address or enclave,
      use 4 hops rather than 3, and cannibalize a general circ for it
      if you can.
    - Permit transitioning from ORPort=0 to ORPort!=0, and back, from the
      controller. Also, rotate dns and cpu workers if the controller
      changes options that will affect them; and initialize the dns
      worker cache tree whether or not we start out as a server.
    - Only upload a new server descriptor when options change, 18
      hours have passed, uptime is reset, or bandwidth changes a lot.
    - Check [X-]Forwarded-For headers in HTTP requests when generating
      log messages. This lets people run dirservers (and caches) behind
      Apache but still know which IP addresses are causing warnings.

  o Config option changes:
    - Replace (Fascist)Firewall* config options with a new
      ReachableAddresses option that understands address policies.
      For example, "ReachableAddresses *:80,*:443"
    - Get rid of IgnoreVersion undocumented config option, and make us
      only warn, never exit, when we're running an obsolete version.
    - Make MonthlyAccountingStart config option truly obsolete now.

  o Fixes on 0.1.0.x:
    - Reject ports 465 and 587 in the default exit policy, since
      people have started using them for spam too.
    - It turns out we couldn't bootstrap a network since we added
      reachability detection in 0.1.0.1-rc. Good thing the Tor network
      has never gone down. Add an AssumeReachable config option to let
      servers and dirservers bootstrap. When we're trying to build a
      high-uptime or high-bandwidth circuit but there aren't enough
      suitable servers, try being less picky rather than simply failing.
    - Our logic to decide if the OR we connected to was the right guy
      was brittle and maybe open to a mitm for unverified routers.
    - We weren't cannibalizing circuits correctly for
      CIRCUIT_PURPOSE_C_ESTABLISH_REND and
      CIRCUIT_PURPOSE_S_ESTABLISH_INTRO, so we were being forced to
      build those from scratch. This should make hidden services faster.
    - Predict required circuits better, with an eye toward making hidden
      services faster on the service end.
    - Retry streams if the exit node sends back a 'misc' failure. This
      should result in fewer random failures. Also, after failing
      from resolve failed or misc, reset the num failures, so we give
      it a fair shake next time we try.
    - Clean up the rendezvous warn log msgs, and downgrade some to info.
    - Reduce severity on logs about dns worker spawning and culling.
    - When we're shutting down and we do something like try to post a
      server descriptor or rendezvous descriptor, don't complain that
      we seem to be unreachable. Of course we are, we're shutting down.
    - Add TTLs to RESOLVED, CONNECTED, and END_REASON_EXITPOLICY cells.
      We don't use them yet, but maybe one day our DNS resolver will be
      able to discover them.
    - Make ContactInfo mandatory for authoritative directory servers.
    - Require server descriptors to list IPv4 addresses -- hostnames
      are no longer allowed. This also fixes some potential security
      problems with people providing hostnames as their address and then
      preferentially resolving them to partition users.
    - Change log line for unreachability to explicitly suggest /etc/hosts
      as the culprit. Also make it clearer what IP address and ports we're
      testing for reachability.
    - Put quotes around user-supplied strings when logging so users are
      more likely to realize if they add bad characters (like quotes)
      to the torrc.
    - Let auth dir servers start without specifying an Address config
      option.
    - Make unit tests (and other invocations that aren't the real Tor)
      run without launching listeners, creating subdirectories, and so on.


Changes in version 0.1.1.5-alpha - 2005-08-08
  o Bugfixes included in 0.1.0.14.

  o Bugfixes on 0.1.0.x:
    - If you write "HiddenServicePort 6667 127.0.0.1 6668" in your
      torrc rather than "HiddenServicePort 6667 127.0.0.1:6668",
      it would silently using ignore the 6668.


Changes in version 0.1.0.14 - 2005-08-08
  o Bugfixes on 0.1.0.x:
      - Fix the other half of the bug with crypto handshakes
        (CVE-2005-2643).
      - Fix an assert trigger if you send a 'signal term' via the
        controller when it's listening for 'event info' messages.


Changes in version 0.1.1.4-alpha - 2005-08-04
  o Bugfixes included in 0.1.0.13.

  o Features:
    - Improve tor_gettimeofday() granularity on windows.
    - Make clients regenerate their keys when their IP address changes.
    - Implement some more GETINFO goodness: expose helper nodes, config
      options, getinfo keys.


Changes in version 0.1.0.13 - 2005-08-04
  o Bugfixes on 0.1.0.x:
    - Fix a critical bug in the security of our crypto handshakes.
    - Fix a size_t underflow in smartlist_join_strings2() that made
      it do bad things when you hand it an empty smartlist.
    - Fix Windows installer to ship Tor license (thanks to Aphex for
      pointing out this oversight) and put a link to the doc directory
      in the start menu.
    - Explicitly set no-unaligned-access for sparc: it turns out the
      new gcc's let you compile broken code, but that doesn't make it
      not-broken.


Changes in version 0.1.1.3-alpha - 2005-07-23
  o Bugfixes on 0.1.1.2-alpha:
    - Fix a bug in handling the controller's "post descriptor"
      function.
    - Fix several bugs in handling the controller's "extend circuit"
      function.
    - Fix a bug in handling the controller's "stream status" event.
    - Fix an assert failure if we have a controller listening for
      circuit events and we go offline.
    - Re-allow hidden service descriptors to publish 0 intro points.
    - Fix a crash when generating your hidden service descriptor if
      you don't have enough intro points already.

  o New features on 0.1.1.2-alpha:
    - New controller function "getinfo accounting", to ask how
      many bytes we've used in this time period.
    - Experimental support for helper nodes: a lot of the risk from
      a small static adversary comes because users pick new random
      nodes every time they rebuild a circuit. Now users will try to
      stick to the same small set of entry nodes if they can. Not
      enabled by default yet.

  o Bugfixes on 0.1.0.12:
    - If you're an auth dir server, always publish your dirport,
      even if you haven't yet found yourself to be reachable.
    - Fix a size_t underflow in smartlist_join_strings2() that made
      it do bad things when you hand it an empty smartlist.


Changes in version 0.1.0.12 - 2005-07-18
  o New directory servers:
      - tor26 has changed IP address.

  o Bugfixes on 0.1.0.x:
    - Fix a possible double-free in tor_gzip_uncompress().
    - When --disable-threads is set, do not search for or link against
      pthreads libraries.
    - Don't trigger an assert if an authoritative directory server
      claims its dirport is 0.
    - Fix bug with removing Tor as an NT service: some people were
      getting "The service did not return an error." Thanks to Matt
      Edman for the fix.


Changes in version 0.1.1.2-alpha - 2005-07-15
  o New directory servers:
    - tor26 has changed IP address.

  o Bugfixes on 0.1.0.x, crashes/leaks:
    - Port the servers-not-obeying-their-exit-policies fix from
      0.1.0.11.
    - Fix an fd leak in start_daemon().
    - On Windows, you can't always reopen a port right after you've
      closed it. So change retry_listeners() to only close and re-open
      ports that have changed.
    - Fix a possible double-free in tor_gzip_uncompress().

  o Bugfixes on 0.1.0.x, usability:
    - When tor_socketpair() fails in Windows, give a reasonable
      Windows-style errno back.
    - Let people type "tor --install" as well as "tor -install" when
      they
      want to make it an NT service.
    - NT service patch from Matt Edman to improve error messages.
    - When the controller asks for a config option with an abbreviated
      name, give the full name in our response.
    - Correct the man page entry on TrackHostExitsExpire.
    - Looks like we were never delivering deflated (i.e. compressed)
      running-routers lists, even when asked. Oops.
    - When --disable-threads is set, do not search for or link against
      pthreads libraries.

  o Bugfixes on 0.1.1.x:
    - Fix a seg fault with autodetecting which controller version is
      being used.

  o Features:
    - New hidden service descriptor format: put a version in it, and
      let people specify introduction/rendezvous points that aren't
      in "the directory" (which is subjective anyway).
    - Allow the DEBUG controller event to work again. Mark certain log
      entries as "don't tell this to controllers", so we avoid cycles.


Changes in version 0.1.0.11 - 2005-06-30
  o Bugfixes on 0.1.0.x:
    - Fix major security bug: servers were disregarding their
      exit policies if clients behaved unexpectedly.
    - Make OS X init script check for missing argument, so we don't
      confuse users who invoke it incorrectly.
    - Fix a seg fault in "tor --hash-password foo".
    - The MAPADDRESS control command was broken.


Changes in version 0.1.1.1-alpha - 2005-06-29
  o Bugfixes:
    - Make OS X init script check for missing argument, so we don't
      confuse users who invoke it incorrectly.
    - Fix a seg fault in "tor --hash-password foo".
    - Fix a possible way to DoS dirservers.
    - When we complain that your exit policy implicitly allows local or
      private address spaces, name them explicitly so operators can
      fix it.
    - Make the log message less scary when all the dirservers are
      temporarily unreachable.
    - We were printing the number of idle dns workers incorrectly when
      culling them.

  o Features:
    - Revised controller protocol (version 1) that uses ascii rather
      than binary. Add supporting libraries in python and java so you
      can use the controller from your applications without caring how
      our protocol works.
    - Spiffy new support for crypto hardware accelerators. Can somebody
      test this?


Changes in version 0.0.9.10 - 2005-06-16
  o Bugfixes on 0.0.9.x (backported from 0.1.0.10):
    - Refuse relay cells that claim to have a length larger than the
      maximum allowed. This prevents a potential attack that could read
      arbitrary memory (e.g. keys) from an exit server's process
      (CVE-2005-2050).


Changes in version 0.1.0.10 - 2005-06-14
  o Allow a few EINVALs from libevent before dying. Warn on kqueue with
    libevent before 1.1a.


Changes in version 0.1.0.9-rc - 2005-06-09
  o Bugfixes:
    - Reset buf->highwater every time buf_shrink() is called, not just on
      a successful shrink. This was causing significant memory bloat.
    - Fix buffer overflow when checking hashed passwords.
    - Security fix: if seeding the RNG on Win32 fails, quit.
    - Allow seeding the RNG on Win32 even when you're not running as
      Administrator.
    - Disable threading on Solaris too. Something is wonky with it,
      cpuworkers, and reentrant libs.
    - Reenable the part of the code that tries to flush as soon as an
      OR outbuf has a full TLS record available. Perhaps this will make
      OR outbufs not grow as huge except in rare cases, thus saving lots
      of CPU time plus memory.
    - Reject malformed .onion addresses rather then passing them on as
      normal web requests.
    - Adapt patch from Adam Langley: fix possible memory leak in
      tor_lookup_hostname().
    - Initialize libevent later in the startup process, so the logs are
      already established by the time we start logging libevent warns.
    - Use correct errno on win32 if libevent fails.
    - Check and warn about known-bad/slow libevent versions.
    - Pay more attention to the ClientOnly config option.
    - Have torctl.in/tor.sh.in check for location of su binary (needed
      on FreeBSD)
    - Correct/add man page entries for LongLivedPorts, ExitPolicy,
      KeepalivePeriod, ClientOnly, NoPublish, HttpProxy, HttpsProxy,
      HttpProxyAuthenticator
    - Stop warning about sigpipes in the logs. We're going to
      pretend that getting these occassionally is normal and fine.
    - Resolve OS X installer bugs: stop claiming to be 0.0.9.2 in
      certain
      installer screens; and don't put stuff into StartupItems unless
      the user asks you to.
    - Require servers that use the default dirservers to have public IP
      addresses. We have too many servers that are configured with private
      IPs and their admins never notice the log entries complaining that
      their descriptors are being rejected.
    - Add OSX uninstall instructions. An actual uninstall script will
      come later.


Changes in version 0.1.0.8-rc - 2005-05-23
  o Bugfixes:
    - It turns out that kqueue on OS X 10.3.9 was causing kernel
      panics. Disable kqueue on all OS X Tors.
    - Fix RPM: remove duplicate line accidentally added to the rpm
      spec file.
    - Disable threads on openbsd too, since its gethostaddr is not
      reentrant either.
    - Tolerate libevent 0.8 since it still works, even though it's
      ancient.
    - Enable building on Red Hat 9.0 again.
    - Allow the middle hop of the testing circuit to be running any
      version, now that most of them have the bugfix to let them connect
      to unknown servers. This will allow reachability testing to work
      even when 0.0.9.7-0.0.9.9 become obsolete.
    - Handle relay cells with rh.length too large. This prevents
      a potential attack that could read arbitrary memory (maybe even
      keys) from the exit server's process.
    - We screwed up the dirport reachability testing when we don't yet
      have a cached version of the directory. Hopefully now fixed.
    - Clean up router_load_single_router() (used by the controller),
      so it doesn't seg fault on error.
    - Fix a minor memory leak when somebody establishes an introduction
      point at your Tor server.
    - If a socks connection ends because read fails, don't warn that
      you're not sending a socks reply back.

  o Features:
    - Add HttpProxyAuthenticator config option too, that works like
      the HttpsProxyAuthenticator config option.
    - Encode hashed controller passwords in hex instead of base64,
      to make it easier to write controllers.


Changes in version 0.1.0.7-rc - 2005-05-17
  o Bugfixes:
    - Fix a bug in the OS X package installer that prevented it from
      installing on Tiger.
    - Fix a script bug in the OS X package installer that made it
      complain during installation.
    - Find libevent even if it's hiding in /usr/local/ and your
      CFLAGS and LDFLAGS don't tell you to look there.
    - Be able to link with libevent as a shared library (the default
      after 1.0d), even if it's hiding in /usr/local/lib and even
      if you haven't added /usr/local/lib to your /etc/ld.so.conf,
      assuming you're running gcc. Otherwise fail and give a useful
      error message.
    - Fix a bug in the RPM packager: set home directory for _tor to
      something more reasonable when first installing.
    - Free a minor amount of memory that is still reachable on exit.


Changes in version 0.1.0.6-rc - 2005-05-14
  o Bugfixes:
    - Implement --disable-threads configure option. Disable threads on
      netbsd by default, because it appears to have no reentrant resolver
      functions.
    - Apple's OS X 10.4.0 ships with a broken kqueue. The new libevent
      release (1.1) detects and disables kqueue if it's broken.
    - Append default exit policy before checking for implicit internal
      addresses. Now we don't log a bunch of complaints on startup
      when using the default exit policy.
    - Some people were putting "Address  " in their torrc, and they had
      a buggy resolver that resolved " " to 0.0.0.0. Oops.
    - If DataDir is ~/.tor, and that expands to /.tor, then default to
      LOCALSTATEDIR/tor instead.
    - Fix fragmented-message bug in TorControl.py.
    - Resolve a minor bug which would prevent unreachable dirports
      from getting suppressed in the published descriptor.
    - When the controller gave us a new descriptor, we weren't resolving
      it immediately, so Tor would think its address was 0.0.0.0 until
      we fetched a new directory.
    - Fix an uppercase/lowercase case error in suppressing a bogus
      libevent warning on some Linuxes.

  o Features:
    - Begin scrubbing sensitive strings from logs by default. Turn off
      the config option SafeLogging if you need to do debugging.
    - Switch to a new buffer management algorithm, which tries to avoid
      reallocing and copying quite as much. In first tests it looks like
      it uses *more* memory on average, but less cpu.
    - First cut at support for "create-fast" cells. Clients can use
      these when extending to their first hop, since the TLS already
      provides forward secrecy and authentication. Not enabled on
      clients yet.
    - When dirservers refuse a router descriptor, we now log its
      contactinfo, platform, and the poster's IP address.
    - Call tor_free_all instead of connections_free_all after forking, to
      save memory on systems that need to fork.
    - Whine at you if you're a server and you don't set your contactinfo.
    - Implement --verify-config command-line option to check if your torrc
      is valid without actually launching Tor.
    - Rewrite address "serifos.exit" to "localhost.serifos.exit"
      rather than just rejecting it.


Changes in version 0.1.0.5-rc - 2005-04-27
  o Bugfixes:
    - Stop trying to print a null pointer if an OR conn fails because
      we didn't like its cert.
  o Features:
    - Switch our internal buffers implementation to use a ring buffer,
      to hopefully improve performance for fast servers a lot.
    - Add HttpsProxyAuthenticator support (basic auth only), based
      on patch from Adam Langley.
    - Bump the default BandwidthRate from 1 MB to 2 MB, to accommodate
      the fast servers that have been joining lately.
    - Give hidden service accesses extra time on the first attempt,
      since 60 seconds is often only barely enough. This might improve
      robustness more.
    - Improve performance for dirservers: stop re-parsing the whole
      directory every time you regenerate it.
    - Add more debugging info to help us find the weird dns freebsd
      pthreads bug; cleaner debug messages to help track future issues.


Changes in version 0.0.9.9 - 2005-04-23
  o Bugfixes on 0.0.9.x:
    - If unofficial Tor clients connect and send weird TLS certs, our
      Tor server triggers an assert. This release contains a minimal
      backport from the broader fix that we put into 0.1.0.4-rc.


Changes in version 0.1.0.4-rc - 2005-04-23
  o Bugfixes:
    - If unofficial Tor clients connect and send weird TLS certs, our
      Tor server triggers an assert. Stop asserting, and start handling
      TLS errors better in other situations too.
    - When the controller asks us to tell it about all the debug-level
      logs, it turns out we were generating debug-level logs while
      telling it about them, which turns into a bad loop. Now keep
      track of whether you're sending a debug log to the controller,
      and don't log when you are.
    - Fix the "postdescriptor" feature of the controller interface: on
      non-complete success, only say "done" once.
  o Features:
    - Clients are now willing to load balance over up to 2mB, not 1mB,
      of advertised bandwidth capacity.
    - Add a NoPublish config option, so you can be a server (e.g. for
      testing running Tor servers in other Tor networks) without
      publishing your descriptor to the primary dirservers.


Changes in version 0.1.0.3-rc - 2005-04-08
  o Improvements on 0.1.0.2-rc:
    - Client now retries when streams end early for 'hibernating' or
      'resource limit' reasons, rather than failing them.
    - More automated handling for dirserver operators:
      - Automatically approve nodes running 0.1.0.2-rc or later,
        now that the the reachability detection stuff is working.
      - Now we allow two unverified servers with the same nickname
        but different keys. But if a nickname is verified, only that
        nickname+key are allowed.
      - If you're an authdirserver connecting to an address:port,
        and it's not the OR you were expecting, forget about that
        descriptor. If he *was* the one you were expecting, then forget
        about all other descriptors for that address:port.
      - Allow servers to publish descriptors from 12 hours in the future.
        Corollary: only whine about clock skew from the dirserver if
        he's a trusted dirserver (since now even verified servers could
        have quite wrong clocks).
    - Adjust maximum skew and age for rendezvous descriptors: let skew
      be 48 hours rather than 90 minutes.
    - Efficiency improvements:
      - Keep a big splay tree of (circid,orconn)->circuit mappings to make
        it much faster to look up a circuit for each relay cell.
      - Remove most calls to assert_all_pending_dns_resolves_ok(),
        since they're eating our cpu on exit nodes.
      - Stop wasting time doing a case insensitive comparison for every
        dns name every time we do any lookup. Canonicalize the names to
        lowercase and be done with it.
    - Start sending 'truncated' cells back rather than destroy cells,
      if the circuit closes in front of you. This means we won't have
      to abandon partially built circuits.
    - Only warn once per nickname from add_nickname_list_to_smartlist
      per failure, so an entrynode or exitnode choice that's down won't
      yell so much.
    - Put a note in the torrc about abuse potential with the default
      exit policy.
    - Revise control spec and implementation to allow all log messages to
      be sent to controller with their severities intact (suggested by
      Matt Edman). Update TorControl to handle new log event types.
    - Provide better explanation messages when controller's POSTDESCRIPTOR
      fails.
    - Stop putting nodename in the Platform string in server descriptors.
      It doesn't actually help, and it is confusing/upsetting some people.

  o Bugfixes on 0.1.0.2-rc:
    - We were printing the host mask wrong in exit policies in server
      descriptors. This isn't a critical bug though, since we were still
      obeying the exit policy internally.
    - Fix Tor when compiled with libevent but without pthreads: move
      connection_unregister() from _connection_free() to
      connection_free().
    - Fix an assert trigger (already fixed in 0.0.9.x): when we have
      the rare mysterious case of accepting a conn on 0.0.0.0:0, then
      when we look through the connection array, we'll find any of the
      cpu/dnsworkers. This is no good.

  o Bugfixes on 0.0.9.8:
    - Fix possible bug on threading platforms (e.g. win32) which was
      leaking a file descriptor whenever a cpuworker or dnsworker died.
    - When using preferred entry or exit nodes, ignore whether the
      circuit wants uptime or capacity. They asked for the nodes, they
      get the nodes.
    - chdir() to your datadirectory at the *end* of the daemonize process,
      not the beginning. This was a problem because the first time you
      run tor, if your datadir isn't there, and you have runasdaemon set
      to 1, it will try to chdir to it before it tries to create it. Oops.
    - Handle changed router status correctly when dirserver reloads
      fingerprint file. We used to be dropping all unverified descriptors
      right then. The bug was hidden because we would immediately
      fetch a directory from another dirserver, which would include the
      descriptors we just dropped.
    - When we're connecting to an OR and he's got a different nickname/key
      than we were expecting, only complain loudly if we're an OP or a
      dirserver. Complaining loudly to the OR admins just confuses them.
    - Tie MAX_DIR_SIZE to MAX_BUF_SIZE, so now directory sizes won't get
      artificially capped at 500kB.


Changes in version 0.0.9.8 - 2005-04-07
  o Bugfixes on 0.0.9.x:
    - We have a bug that I haven't found yet. Sometimes, very rarely,
      cpuworkers get stuck in the 'busy' state, even though the cpuworker
      thinks of itself as idle. This meant that no new circuits ever got
      established. Here's a workaround to kill any cpuworker that's been
      busy for more than 100 seconds.


Changes in version 0.1.0.2-rc - 2005-04-01
  o Bugfixes on 0.1.0.1-rc:
    - Fixes on reachability detection:
      - Don't check for reachability while hibernating.
      - If ORPort is reachable but DirPort isn't, still publish the
        descriptor, but zero out DirPort until it's found reachable.
      - When building testing circs for ORPort testing, use only
        high-bandwidth nodes, so fewer circuits fail.
      - Complain about unreachable ORPort separately from unreachable
        DirPort, so the user knows what's going on.
      - Make sure we only conclude ORPort reachability if we didn't
        initiate the conn. Otherwise we could falsely conclude that
        we're reachable just because we connected to the guy earlier
        and he used that same pipe to extend to us.
      - Authdirservers shouldn't do ORPort reachability detection,
        since they're in clique mode, so it will be rare to find a
        server not already connected to them.
      - When building testing circuits, always pick middle hops running
        Tor 0.0.9.7, so we avoid the "can't extend to unknown routers"
        bug. (This is a kludge; it will go away when 0.0.9.x becomes
        obsolete.)
      - When we decide we're reachable, actually publish our descriptor
        right then.
    - Fix bug in redirectstream in the controller.
    - Fix the state descriptor strings so logs don't claim edge streams
      are in a different state than they actually are.
    - Use recent libevent features when possible (this only really affects
      win32 and osx right now, because the new libevent with these
      features hasn't been released yet). Add code to suppress spurious
      libevent log msgs.
    - Prevent possible segfault in connection_close_unattached_ap().
    - Fix newlines on torrc in win32.
    - Improve error msgs when tor-resolve fails.

  o Improvements on 0.0.9.x:
    - New experimental script tor/contrib/ExerciseServer.py (needs more
      work) that uses the controller interface to build circuits and
      fetch pages over them. This will help us bootstrap servers that
      have lots of capacity but haven't noticed it yet.
    - New experimental script tor/contrib/PathDemo.py (needs more work)
      that uses the controller interface to let you choose whole paths
      via addresses like
      "<hostname>.<path,separated by dots>.<length of path>.path"
    - When we've connected to an OR and handshaked but didn't like
      the result, we were closing the conn without sending destroy
      cells back for pending circuits. Now send those destroys.


Changes in version 0.0.9.7 - 2005-04-01
  o Bugfixes on 0.0.9.x:
    - Fix another race crash bug (thanks to Glenn Fink for reporting).
    - Compare identity to identity, not to nickname, when extending to
      a router not already in the directory. This was preventing us from
      extending to unknown routers. Oops.
    - Make sure to create OS X Tor user in <500 range, so we aren't
      creating actual system users.
    - Note where connection-that-hasn't-sent-end was marked, and fix
      a few really loud instances of this harmless bug (it's fixed more
      in 0.1.0.x).


Changes in version 0.1.0.1-rc - 2005-03-28
  o New features:
    - Add reachability testing. Your Tor server will automatically try
      to see if its ORPort and DirPort are reachable from the outside,
      and it won't upload its descriptor until it decides they are.
    - Handle unavailable hidden services better. Handle slow or busy
      hidden services better.
    - Add support for CONNECTing through https proxies, with "HttpsProxy"
      config option.
    - New exit policy: accept most low-numbered ports, rather than
      rejecting most low-numbered ports.
    - More Tor controller support (still experimental). See
      http://tor.eff.org/doc/control-spec.txt for all the new features,
      including signals to emulate unix signals from any platform;
      redirectstream; extendcircuit; mapaddress; getinfo; postdescriptor;
      closestream; closecircuit; etc.
    - Make nt services work and start on startup on win32 (based on
      patch by Matt Edman).
    - Add a new AddressMap config directive to rewrite incoming socks
      addresses. This lets you, for example, declare an implicit
      required exit node for certain sites.
    - Add a new TrackHostExits config directive to trigger addressmaps
      for certain incoming socks addresses -- for sites that break when
      your exit keeps changing (based on patch by Mike Perry).
    - Redo the client-side dns cache so it's just an addressmap too.
    - Notice when our IP changes, and reset stats/uptime/reachability.
    - When an application is using socks5, give him the whole variety of
      potential socks5 responses (connect refused, host unreachable, etc),
      rather than just "success" or "failure".
    - A more sane version numbering system. See
      http://tor.eff.org/cvs/tor/doc/version-spec.txt for details.
    - New contributed script "exitlist": a simple python script to
      parse directories and find Tor nodes that exit to listed
      addresses/ports.
    - New contributed script "privoxy-tor-toggle" to toggle whether
      Privoxy uses Tor. Seems to be configured for Debian by default.
    - Report HTTP reasons to client when getting a response from directory
      servers -- so you can actually know what went wrong.
    - New config option MaxAdvertisedBandwidth which lets you advertise
      a low bandwidthrate (to not attract as many circuits) while still
      allowing a higher bandwidthrate in reality.

  o Robustness/stability fixes:
    - Make Tor use Niels Provos's libevent instead of its current
      poll-but-sometimes-select mess.  This will let us use faster async
      cores (like epoll, kpoll, and /dev/poll), and hopefully work better
      on Windows too.
    - pthread support now too. This was forced because when we forked,
      we ended up wasting a lot of duplicate ram over time. Also switch
      to foo_r versions of some library calls to allow reentry and
      threadsafeness.
    - Better handling for heterogeneous / unreliable nodes:
      - Annotate circuits w/ whether they aim to contain high uptime nodes
        and/or high capacity nodes. When building circuits, choose
        appropriate nodes.
      - This means that every single node in an intro rend circuit,
        not just the last one, will have a minimum uptime.
      - New config option LongLivedPorts to indicate application streams
        that will want high uptime circuits.
      - Servers reset uptime when a dir fetch entirely fails. This
        hopefully reflects stability of the server's network connectivity.
      - If somebody starts his tor server in Jan 2004 and then fixes his
        clock, don't make his published uptime be a year.
      - Reset published uptime when you wake up from hibernation.
    - Introduce a notion of 'internal' circs, which are chosen without
      regard to the exit policy of the last hop. Intro and rendezvous
      circs must be internal circs, to avoid leaking information. Resolve
      and connect streams can use internal circs if they want.
    - New circuit pooling algorithm: make sure to have enough circs around
      to satisfy any predicted ports, and also make sure to have 2 internal
      circs around if we've required internal circs lately (and with high
      uptime if we've seen that lately too).
    - Split NewCircuitPeriod option into NewCircuitPeriod (30 secs),
      which describes how often we retry making new circuits if current
      ones are dirty, and MaxCircuitDirtiness (10 mins), which describes
      how long we're willing to make use of an already-dirty circuit.
    - Cannibalize GENERAL circs to be C_REND, C_INTRO, S_INTRO, and S_REND
      circ as necessary, if there are any completed ones lying around
      when we try to launch one.
    - Make hidden services try to establish a rendezvous for 30 seconds,
      rather than for n (where n=3) attempts to build a circuit.
    - Change SHUTDOWN_WAIT_LENGTH from a fixed 30 secs to a config option
      "ShutdownWaitLength".
    - Try to be more zealous about calling connection_edge_end when
      things go bad with edge conns in connection.c.
    - Revise tor-spec to add more/better stream end reasons.
    - Revise all calls to connection_edge_end to avoid sending "misc",
      and to take errno into account where possible.

  o Bug fixes:
    - Fix a race condition that can trigger an assert, when we have a
      pending create cell and an OR connection fails right then.
    - Fix several double-mark-for-close bugs, e.g. where we were finding
      a conn for a cell even if that conn is already marked for close.
    - Make sequence of log messages when starting on win32 with no config
      file more reasonable.
    - When choosing an exit node for a new non-internal circ, don't take
      into account whether it'll be useful for any pending x.onion
      addresses -- it won't.
    - Turn addr_policy_compare from a tristate to a quadstate; this should
      help address our "Ah, you allow 1.2.3.4:80. You are a good choice
      for google.com" problem.
    - Make "platform" string in descriptor more accurate for Win32 servers,
      so it's not just "unknown platform".
    - Fix an edge case in parsing config options (thanks weasel).
      If they say "--" on the commandline, it's not an option.
    - Reject odd-looking addresses at the client (e.g. addresses that
      contain a colon), rather than having the server drop them because
      they're malformed.
    - tor-resolve requests were ignoring .exit if there was a working circuit
      they could use instead.
    - REUSEADDR on normal platforms means you can rebind to the port
      right after somebody else has let it go. But REUSEADDR on win32
      means to let you bind to the port _even when somebody else
      already has it bound_! So, don't do that on Win32.
    - Change version parsing logic: a version is "obsolete" if it is not
      recommended and (1) there is a newer recommended version in the
      same series, or (2) there are no recommended versions in the same
      series, but there are some recommended versions in a newer series.
      A version is "new" if it is newer than any recommended version in
      the same series.
    - Stop most cases of hanging up on a socks connection without sending
      the socks reject.

  o Helpful fixes:
    - Require BandwidthRate to be at least 20kB/s for servers.
    - When a dirserver causes you to give a warn, mention which dirserver
      it was.
    - New config option DirAllowPrivateAddresses for authdirservers.
      Now by default they refuse router descriptors that have non-IP or
      private-IP addresses.
    - Stop publishing socksport in the directory, since it's not
      actually meant to be public. For compatibility, publish a 0 there
      for now.
    - Change DirFetchPeriod/StatusFetchPeriod to have a special "Be
      smart" value, that is low for servers and high for clients.
    - If our clock jumps forward by 100 seconds or more, assume something
      has gone wrong with our network and abandon all not-yet-used circs.
    - Warn when exit policy implicitly allows local addresses.
    - If we get an incredibly skewed timestamp from a dirserver mirror
      that isn't a verified OR, don't warn -- it's probably him that's
      wrong.
    - Since we ship our own Privoxy on OS X, tweak it so it doesn't write
      cookies to disk and doesn't log each web request to disk. (Thanks
      to Brett Carrington for pointing this out.)
    - When a client asks us for a dir mirror and we don't have one,
      launch an attempt to get a fresh one.
    - If we're hibernating and we get a SIGINT, exit immediately.
    - Add --with-dmalloc ./configure option, to track memory leaks.
    - And try to free all memory on closing, so we can detect what
      we're leaking.
    - Cache local dns resolves correctly even when they're .exit
      addresses.
    - Give a better warning when some other server advertises an
      ORPort that is actually an apache running ssl.
    - Add "opt hibernating 1" to server descriptor to make it clearer
      whether the server is hibernating.


Changes in version 0.0.9.6 - 2005-03-24
  o Bugfixes on 0.0.9.x (crashes and asserts):
    - Add new end stream reasons to maintainance branch. Fix bug where
      reason (8) could trigger an assert.  Prevent bug from recurring.
    - Apparently win32 stat wants paths to not end with a slash.
    - Fix assert triggers in assert_cpath_layer_ok(), where we were
      blowing away the circuit that conn->cpath_layer points to, then
      checking to see if the circ is well-formed. Backport check to make
      sure we dont use the cpath on a closed connection.
    - Prevent circuit_resume_edge_reading_helper() from trying to package
      inbufs for marked-for-close streams.
    - Don't crash on hup if your options->address has become unresolvable.
    - Some systems (like OS X) sometimes accept() a connection and tell
      you the remote host is 0.0.0.0:0. If this happens, due to some
      other mis-features, we get confused; so refuse the conn for now.

  o Bugfixes on 0.0.9.x (other):
    - Fix harmless but scary "Unrecognized content encoding" warn message.
    - Add new stream error reason: TORPROTOCOL reason means "you are not
      speaking a version of Tor I understand; say bye-bye to your stream."
    - Be willing to cache directories from up to ROUTER_MAX_AGE seconds
      into the future, now that we are more tolerant of skew. This
      resolves a bug where a Tor server would refuse to cache a directory
      because all the directories it gets are too far in the future;
      yet the Tor server never logs any complaints about clock skew.
    - Mac packaging magic: make man pages useable, and do not overwrite
      existing torrc files.
    - Make OS X log happily to /var/log/tor/tor.log


Changes in version 0.0.9.5 - 2005-02-22
  o Bugfixes on 0.0.9.x:
    - Fix an assert race at exit nodes when resolve requests fail.
    - Stop picking unverified dir mirrors--it only leads to misery.
    - Patch from Matt Edman to make NT services work better. Service
      support is still not compiled into the executable by default.
    - Patch from Dmitri Bely so the Tor service runs better under
      the win32 SYSTEM account.
    - Make tor-resolve actually work (?) on Win32.
    - Fix a sign bug when getrlimit claims to have 4+ billion
      file descriptors available.
    - Stop refusing to start when bandwidthburst == bandwidthrate.
    - When create cells have been on the onion queue more than five
      seconds, just send back a destroy and take them off the list.


Changes in version 0.0.9.4 - 2005-02-03
  o Bugfixes on 0.0.9:
    - Fix an assert bug that took down most of our servers: when
      a server claims to have 1 GB of bandwidthburst, don't
      freak out.
    - Don't crash as badly if we have spawned the max allowed number
      of dnsworkers, or we're out of file descriptors.
    - Block more file-sharing ports in the default exit policy.
    - MaxConn is now automatically set to the hard limit of max
      file descriptors we're allowed (ulimit -n), minus a few for
      logs, etc.
    - Give a clearer message when servers need to raise their
      ulimit -n when they start running out of file descriptors.
    - SGI Compatibility patches from Jan Schaumann.
    - Tolerate a corrupt cached directory better.
    - When a dirserver hasn't approved your server, list which one.
    - Go into soft hibernation after 95% of the bandwidth is used,
      not 99%. This is especially important for daily hibernators who
      have a small accounting max. Hopefully it will result in fewer
      cut connections when the hard hibernation starts.
    - Load-balance better when using servers that claim more than
      800kB/s of capacity.
    - Make NT services work (experimental, only used if compiled in).


Changes in version 0.0.9.3 - 2005-01-21
  o Bugfixes on 0.0.9:
    - Backport the cpu use fixes from main branch, so busy servers won't
      need as much processor time.
    - Work better when we go offline and then come back, or when we
      run Tor at boot before the network is up. We do this by
      optimistically trying to fetch a new directory whenever an
      application request comes in and we think we're offline -- the
      human is hopefully a good measure of when the network is back.
    - Backport some minimal hidserv bugfixes: keep rend circuits open as
      long as you keep using them; actually publish hidserv descriptors
      shortly after they change, rather than waiting 20-40 minutes.
    - Enable Mac startup script by default.
    - Fix duplicate dns_cancel_pending_resolve reported by Giorgos Pallas.
    - When you update AllowUnverifiedNodes or FirewallPorts via the
      controller's setconf feature, we were always appending, never
      resetting.
    - When you update HiddenServiceDir via setconf, it was screwing up
      the order of reading the lines, making it fail.
    - Do not rewrite a cached directory back to the cache; otherwise we
      will think it is recent and not fetch a newer one on startup.
    - Workaround for webservers that lie about Content-Encoding: Tor
      now tries to autodetect compressed directories and compression
      itself. This lets us Proxypass dir fetches through apache.


Changes in version 0.0.9.2 - 2005-01-04
  o Bugfixes on 0.0.9 (crashes and asserts):
    - Fix an assert on startup when the disk is full and you're logging
      to a file.
    - If you do socks4 with an IP of 0.0.0.x but *don't* provide a socks4a
      style address, then we'd crash.
    - Fix an assert trigger when the running-routers string we get from
      a dirserver is broken.
    - Make worker threads start and run on win32. Now win32 servers
      may work better.
    - Bandaid (not actually fix, but now it doesn't crash) an assert
      where the dns worker dies mysteriously and the main Tor process
      doesn't remember anything about the address it was resolving.

  o Bugfixes on 0.0.9 (Win32):
    - Workaround for brain-damaged __FILE__ handling on MSVC: keep Nick's
      name out of the warning/assert messages.
    - Fix a superficial "unhandled error on read" bug on win32.
    - The win32 installer no longer requires a click-through for our
      license, since our Free Software license grants rights but does not
      take any away.
    - Win32: When connecting to a dirserver fails, try another one
      immediately. (This was already working for non-win32 Tors.)
    - Stop trying to parse $HOME on win32 when hunting for default
      DataDirectory.
    - Make tor-resolve.c work on win32 by calling network_init().

  o Bugfixes on 0.0.9 (other):
    - Make 0.0.9.x build on Solaris again.
    - Due to a fencepost error, we were blowing away the \n when reporting
      confvalue items in the controller. So asking for multiple config
      values at once couldn't work.
    - When listing circuits that are pending on an opening OR connection,
      if we're an OR we were listing circuits that *end* at us as
      being pending on every listener, dns/cpu worker, etc. Stop that.
    - Dirservers were failing to create 'running-routers' or 'directory'
      strings if we had more than some threshold of routers. Fix them so
      they can handle any number of routers.
    - Fix a superficial "Duplicate mark for close" bug.
    - Stop checking for clock skew for OR connections, even for servers.
    - Fix a fencepost error that was chopping off the last letter of any
      nickname that is the maximum allowed nickname length.
    - Update URLs in log messages so they point to the new website.
    - Fix a potential problem in mangling server private keys while
      writing to disk (not triggered yet, as far as we know).
    - Include the licenses for other free software we include in Tor,
      now that we're shipping binary distributions more regularly.


Changes in version 0.0.9.1 - 2004-12-15
  o Bugfixes on 0.0.9:
    - Make hibernation actually work.
    - Make HashedControlPassword config option work.
    - When we're reporting event circuit status to a controller,
      don't use the stream status code.


Changes in version 0.0.9 - 2004-12-12
  o Cleanups:
    - Clean up manpage and torrc.sample file.
    - Clean up severities and text of log warnings.
  o Mistakes:
    - Make servers trigger an assert when they enter hibernation.


Changes in version 0.0.9rc7 - 2004-12-08
  o Bugfixes on 0.0.9rc:
    - Fix a stack-trashing crash when an exit node begins hibernating.
    - Avoid looking at unallocated memory while considering which
      ports we need to build circuits to cover.
    - Stop a sigpipe: when an 'end' cell races with eof from the app,
      we shouldn't hold-open-until-flush if the eof arrived first.
    - Fix a bug with init_cookie_authentication() in the controller.
    - When recommending new-format log lines, if the upper bound is
      LOG_ERR, leave it implicit.

  o Bugfixes on 0.0.8.1:
    - Fix a whole slew of memory leaks.
    - Fix isspace() and friends so they still make Solaris happy
      but also so they don't trigger asserts on win32.
    - Fix parse_iso_time on platforms without strptime (eg win32).
    - win32: tolerate extra "readable" events better.
    - win32: when being multithreaded, leave parent fdarray open.
    - Make unit tests work on win32.


Changes in version 0.0.9rc6 - 2004-12-06
  o Bugfixes on 0.0.9pre:
    - Clean up some more integer underflow opportunities (not exploitable
      we think).
    - While hibernating, hup should not regrow our listeners.
    - Send an end to the streams we close when we hibernate, rather
      than just chopping them off.
    - React to eof immediately on non-open edge connections.

  o Bugfixes on 0.0.8.1:
    - Calculate timeout for waiting for a connected cell from the time
      we sent the begin cell, not from the time the stream started. If
      it took a long time to establish the circuit, we would time out
      right after sending the begin cell.
    - Fix router_compare_addr_to_addr_policy: it was not treating a port
      of * as always matching, so we were picking reject *:* nodes as
      exit nodes too. Oops.

  o Features:
    - New circuit building strategy: keep a list of ports that we've
      used in the past 6 hours, and always try to have 2 circuits open
      or on the way that will handle each such port. Seed us with port
      80 so web users won't complain that Tor is "slow to start up".
    - Make kill -USR1 dump more useful stats about circuits.
    - When warning about retrying or giving up, print the address, so
      the user knows which one it's talking about.
    - If you haven't used a clean circuit in an hour, throw it away,
      just to be on the safe side. (This means after 6 hours a totally
      unused Tor client will have no circuits open.)


Changes in version 0.0.9rc5 - 2004-12-01
  o Bugfixes on 0.0.8.1:
    - Disallow NDEBUG. We don't ever want anybody to turn off debug.
    - Let resolve conns retry/expire also, rather than sticking around
      forever.
    - If we are using select, make sure we stay within FD_SETSIZE.

  o Bugfixes on 0.0.9pre:
    - Fix integer underflow in tor_vsnprintf() that may be exploitable,
      but doesn't seem to be currently; thanks to Ilja van Sprundel for
      finding it.
    - If anybody set DirFetchPostPeriod, give them StatusFetchPeriod
      instead.  Impose minima and maxima for all *Period options; impose
      even tighter maxima for fetching if we are a caching dirserver.
      Clip rather than rejecting.
    - Fetch cached running-routers from servers that serve it (that is,
      authdirservers and servers running 0.0.9rc5-cvs or later.)

  o Features:
    - Accept *:706 (silc) in default exit policy.
    - Implement new versioning format for post 0.1.
    - Support "foo.nickname.exit" addresses, to let Alice request the
      address "foo" as viewed by exit node "nickname". Based on a patch
      by Geoff Goodell.
    - Make tor --version --version dump the cvs Id of every file.


Changes in version 0.0.9rc4 - 2004-11-28
  o Bugfixes on 0.0.8.1:
    - Make windows sockets actually non-blocking (oops), and handle
      win32 socket errors better.

  o Bugfixes on 0.0.9rc1:
    - Actually catch the -USR2 signal.


Changes in version 0.0.9rc3 - 2004-11-25
  o Bugfixes on 0.0.8.1:
    - Flush the log file descriptor after we print "Tor opening log file",
      so we don't see those messages days later.

  o Bugfixes on 0.0.9rc1:
    - Make tor-resolve work again.
    - Avoid infinite loop in tor-resolve if tor hangs up on it.
    - Fix an assert trigger for clients/servers handling resolves.


Changes in version 0.0.9rc2 - 2004-11-24
  o Bugfixes on 0.0.9rc1:
    - I broke socks5 support while fixing the eof bug.
    - Allow unitless bandwidths and intervals; they default to bytes
      and seconds.
    - New servers don't start out hibernating; they are active until
      they run out of bytes, so they have a better estimate of how
      long it takes, and so their operators can know they're working.


Changes in version 0.0.9rc1 - 2004-11-23
  o Bugfixes on 0.0.8.1:
    - Finally fix a bug that's been plaguing us for a year:
      With high load, circuit package window was reaching 0. Whenever
      we got a circuit-level sendme, we were reading a lot on each
      socket, but only writing out a bit. So we would eventually reach
      eof. This would be noticed and acted on even when there were still
      bytes sitting in the inbuf.
    - When poll() is interrupted, we shouldn't believe the revents values.

  o Bugfixes on 0.0.9pre6:
    - Fix hibernate bug that caused pre6 to be broken.
    - Don't keep rephist info for routers that haven't had activity for
      24 hours. (This matters now that clients have keys, since we track
      them too.)
    - Never call close_temp_logs while validating log options.
    - Fix backslash-escaping on tor.sh.in and torctl.in.

  o Features:
    - Implement weekly/monthly/daily accounting: now you specify your
      hibernation properties by
      AccountingMax N bytes|KB|MB|GB|TB
      AccountingStart day|week|month [day] HH:MM
        Defaults to "month 1 0:00".
    - Let bandwidth and interval config options be specified as 5 bytes,
      kb, kilobytes, etc; and as seconds, minutes, hours, days, weeks.
    - kill -USR2 now moves all logs to loglevel debug (kill -HUP to
      get back to normal.)
    - If your requested entry or exit node has advertised bandwidth 0,
      pick it anyway.
    - Be more greedy about filling up relay cells -- we try reading again
      once we've processed the stuff we read, in case enough has arrived
      to fill the last cell completely.
    - Apply NT service patch from Osamu Fujino. Still needs more work.


Changes in version 0.0.9pre6 - 2004-11-15
  o Bugfixes on 0.0.8.1:
    - Fix assert failure on malformed socks4a requests.
    - Use identity comparison, not nickname comparison, to choose which
      half of circuit-ID-space each side gets to use. This is needed
      because sometimes we think of a router as a nickname, and sometimes
      as a hex ID, and we can't predict what the other side will do.
    - Catch and ignore SIGXFSZ signals when log files exceed 2GB; our
      write() call will fail and we handle it there.
    - Add a FAST_SMARTLIST define to optionally inline smartlist_get
      and smartlist_len, which are two major profiling offenders.

  o Bugfixes on 0.0.9pre5:
    - Fix a bug in read_all that was corrupting config files on windows.
    - When we're raising the max number of open file descriptors to
      'unlimited', don't log that we just raised it to '-1'.
    - Include event code with events, as required by control-spec.txt.
    - Don't give a fingerprint when clients do --list-fingerprint:
      it's misleading, because it will never be the same again.
    - Stop using strlcpy in tor_strndup, since it was slowing us
      down a lot.
    - Remove warn on startup about missing cached-directory file.
    - Make kill -USR1 work again.
    - Hibernate if we start tor during the "wait for wakeup-time" phase
      of an accounting interval. Log our hibernation plans better.
    - Authoritative dirservers now also cache their directory, so they
      have it on start-up.

  o Features:
    - Fetch running-routers; cache running-routers; compress
      running-routers; serve compressed running-routers.z
    - Add NSI installer script contributed by J Doe.
    - Commit VC6 and VC7 workspace/project files.
    - Commit a tor.spec for making RPM files, with help from jbash.
    - Add contrib/torctl.in contributed by Glenn Fink.
    - Implement the control-spec's SAVECONF command, to write your
      configuration to torrc.
    - Get cookie authentication for the controller closer to working.
    - Include control-spec.txt in the tarball.
    - When set_conf changes our server descriptor, upload a new copy.
      But don't upload it too often if there are frequent changes.
    - Document authentication config in man page, and document signals
      we catch.
    - Clean up confusing parts of man page and torrc.sample.
    - Make expand_filename handle ~ and ~username.
    - Use autoconf to enable largefile support where necessary. Use
      ftello where available, since ftell can fail at 2GB.
    - Distinguish between TOR_TLS_CLOSE and TOR_TLS_ERROR, so we can
      log more informatively.
    - Give a slightly more useful output for "tor -h".
    - Refuse application socks connections to port 0.
    - Check clock skew for verified servers, but allow unverified
      servers and clients to have any clock skew.
    - Break DirFetchPostPeriod into:
      - DirFetchPeriod for fetching full directory,
      - StatusFetchPeriod for fetching running-routers,
      - DirPostPeriod for posting server descriptor,
      - RendPostPeriod for posting hidden service descriptors.
    - Make sure the hidden service descriptors are at a random offset
      from each other, to hinder linkability.


Changes in version 0.0.9pre5 - 2004-11-09
  o Bugfixes on 0.0.9pre4:
    - Fix a seg fault in unit tests (doesn't affect main program).
    - Fix an assert bug where a hidden service provider would fail if
      the first hop of his rendezvous circuit was down.
    - Hidden service operators now correctly handle version 1 style
      INTRODUCE1 cells (nobody generates them still, so not a critical
      bug).
    - If do_hup fails, actually notice.
    - Handle more errnos from accept() without closing the listener.
      Some OpenBSD machines were closing their listeners because
      they ran out of file descriptors.
    - Send resolve cells to exit routers that are running a new
      enough version of the resolve code to work right.
    - Better handling of winsock includes on non-MSV win32 compilers.
    - Some people had wrapped their tor client/server in a script
      that would restart it whenever it died. This did not play well
      with our "shut down if your version is obsolete" code. Now people
      don't fetch a new directory if their local cached version is
      recent enough.
    - Make our autogen.sh work on ksh as well as bash.

  o Major Features:
    - Hibernation: New config option "AccountingMaxKB" lets you
      set how many KBytes per month you want to allow your server to
      consume. Rather than spreading those bytes out evenly over the
      month, we instead hibernate for some of the month and pop up
      at a deterministic time, work until the bytes are consumed, then
      hibernate again. Config option "MonthlyAccountingStart" lets you
      specify which day of the month your billing cycle starts on.
    - Control interface: a separate program can now talk to your
      client/server over a socket, and get/set config options, receive
      notifications of circuits and streams starting/finishing/dying,
      bandwidth used, etc. The next step is to get some GUIs working.
      Let us know if you want to help out. See doc/control-spec.txt .
    - Ship a contrib/tor-control.py as an example script to interact
      with the control port.
    - "tor --hash-password zzyxz" will output a salted password for
      use in authenticating to the control interface.
    - New log format in config:
      "Log minsev[-maxsev] stdout|stderr|syslog" or
      "Log minsev[-maxsev] file /var/foo"

  o Minor Features:
    - DirPolicy config option, to let people reject incoming addresses
      from their dirserver.
    - "tor --list-fingerprint" will list your identity key fingerprint
      and then exit.
    - Add "pass" target for RedirectExit, to make it easier to break
      out of a sequence of RedirectExit rules.
    - Clients now generate a TLS cert too, in preparation for having
      them act more like real nodes.
    - Ship src/win32/ in the tarball, so people can use it to build.
    - Make old win32 fall back to CWD if SHGetSpecialFolderLocation
      is broken.
    - New "router-status" line in directory, to better bind each verified
      nickname to its identity key.
    - Deprecate unofficial config option abbreviations, and abbreviations
      not on the command line.
    - Add a pure-C tor-resolve implementation.
    - Use getrlimit and friends to ensure we can reach MaxConn (currently
      1024) file descriptors.

  o Code security improvements, inspired by Ilja:
    - Replace sprintf with snprintf. (I think they were all safe, but
      hey.)
    - Replace strcpy/strncpy with strlcpy in more places.
    - Avoid strcat; use snprintf or strlcat instead.
    - snprintf wrapper with consistent (though not C99) overflow behavior.


Changes in version 0.0.9pre4 - 2004-10-17
  o Bugfixes on 0.0.9pre3:
    - If the server doesn't specify an exit policy, use the real default
      exit policy, not reject *:*.
    - Ignore fascistfirewall when uploading/downloading hidden service
      descriptors, since we go through Tor for those; and when using
      an HttpProxy, since we assume it can reach them all.
    - When looking for an authoritative dirserver, use only the ones
      configured at boot. Don't bother looking in the directory.
    - The rest of the fix for get_default_conf_file() on older win32.
    - Make 'Routerfile' config option obsolete.

  o Features:
    - New 'MyFamily nick1,...' config option for a server to
      specify other servers that shouldn't be used in the same circuit
      with it. Only believed if nick1 also specifies us.
    - New 'NodeFamily nick1,nick2,...' config option for a client to
      specify nodes that it doesn't want to use in the same circuit.
    - New 'Redirectexit pattern address:port' config option for a
      server to redirect exit connections, e.g. to a local squid.


Changes in version 0.0.9pre3 - 2004-10-13
  o Bugfixes on 0.0.8.1:
    - Better torrc example lines for dirbindaddress and orbindaddress.
    - Improved bounds checking on parsed ints (e.g. config options and
      the ones we find in directories.)
    - Better handling of size_t vs int, so we're more robust on 64
      bit platforms.
    - Fix the rest of the bug where a newly started OR would appear
      as unverified even after we've added his fingerprint and hupped
      the dirserver.
    - Fix a bug from 0.0.7: when read() failed on a stream, we would
      close it without sending back an end. So 'connection refused'
      would simply be ignored and the user would get no response.

  o Bugfixes on 0.0.9pre2:
    - Serving the cached-on-disk directory to people is bad. We now
      provide no directory until we've fetched a fresh one.
    - Workaround for bug on windows where cached-directories get crlf
      corruption.
    - Make get_default_conf_file() work on older windows too.
    - If we write a *:* exit policy line in the descriptor, don't write
      any more exit policy lines.

  o Features:
    - Use only 0.0.9pre1 and later servers for resolve cells.
    - Make the dirservers file obsolete.
      - Include a dir-signing-key token in directories to tell the
        parsing entity which key is being used to sign.
      - Remove the built-in bulky default dirservers string.
      - New config option "Dirserver %s:%d [fingerprint]", which can be
        repeated as many times as needed. If no dirservers specified,
        default to moria1,moria2,tor26.
    - Make moria2 advertise a dirport of 80, so people behind firewalls
      will be able to get a directory.
    - Http proxy support
      - Dirservers translate requests for http://%s:%d/x to /x
      - You can specify "HttpProxy %s[:%d]" and all dir fetches will
        be routed through this host.
      - Clients ask for /tor/x rather than /x for new enough dirservers.
        This way we can one day coexist peacefully with apache.
      - Clients specify a "Host: %s%d" http header, to be compatible
        with more proxies, and so running squid on an exit node can work.


Changes in version 0.0.8.1 - 2004-10-13
  o Bugfixes:
    - Fix a seg fault that can be triggered remotely for Tor
      clients/servers with an open dirport.
    - Fix a rare assert trigger, where routerinfos for entries in
      our cpath would expire while we're building the path.
    - Fix a bug in OutboundBindAddress so it (hopefully) works.
    - Fix a rare seg fault for people running hidden services on
      intermittent connections.
    - Fix a bug in parsing opt keywords with objects.
    - Fix a stale pointer assert bug when a stream detaches and
      reattaches.
    - Fix a string format vulnerability (probably not exploitable)
      in reporting stats locally.
    - Fix an assert trigger: sometimes launching circuits can fail
      immediately, e.g. because too many circuits have failed recently.
    - Fix a compile warning on 64 bit platforms.


Changes in version 0.0.9pre2 - 2004-10-03
  o Bugfixes:
    - Make fetching a cached directory work for 64-bit platforms too.
    - Make zlib.h a required header, not an optional header.


Changes in version 0.0.9pre1 - 2004-10-01
  o Bugfixes:
    - Stop using separate defaults for no-config-file and
      empty-config-file. Now you have to explicitly turn off SocksPort,
      if you don't want it open.
    - Fix a bug in OutboundBindAddress so it (hopefully) works.
    - Improve man page to mention more of the 0.0.8 features.
    - Fix a rare seg fault for people running hidden services on
      intermittent connections.
    - Change our file IO stuff (especially wrt OpenSSL) so win32 is
      happier.
    - Fix more dns related bugs: send back resolve_failed and end cells
      more reliably when the resolve fails, rather than closing the
      circuit and then trying to send the cell. Also attach dummy resolve
      connections to a circuit *before* calling dns_resolve(), to fix
      a bug where cached answers would never be sent in RESOLVED cells.
    - When we run out of disk space, or other log writing error, don't
      crash. Just stop logging to that log and continue.
    - We were starting to daemonize before we opened our logs, so if
      there were any problems opening logs, we would complain to stderr,
      which wouldn't work, and then mysteriously exit.
    - Fix a rare bug where sometimes a verified OR would connect to us
      before he'd uploaded his descriptor, which would cause us to
      assign conn->nickname as though he's unverified. Now we look through
      the fingerprint list to see if he's there.
    - Fix a rare assert trigger, where routerinfos for entries in
      our cpath would expire while we're building the path.

  o Features:
    - Clients can ask dirservers for /dir.z to get a compressed version
      of the directory. Only works for servers running 0.0.9, of course.
    - Make clients cache directories and use them to seed their router
      lists at startup. This means clients have a datadir again.
    - Configuration infrastructure support for warning on obsolete
      options.
    - Respond to content-encoding headers by trying to uncompress as
      appropriate.
    - Reply with a deflated directory when a client asks for "dir.z".
      We could use allow-encodings instead, but allow-encodings isn't
      specified in HTTP 1.0.
    - Raise the max dns workers from 50 to 100.
    - Discourage people from setting their dirfetchpostperiod more often
      than once per minute.
    - Protect dirservers from overzealous descriptor uploading -- wait
      10 seconds after directory gets dirty, before regenerating.


Changes in version 0.0.8 - 2004-08-25
  o Port it to SunOS 5.9 / Athena


Changes in version 0.0.8rc2 - 2004-08-20
  o Make it compile on cygwin again.
  o When picking unverified routers, skip those with low uptime and/or
    low bandwidth, depending on what properties you care about.


Changes in version 0.0.8rc1 - 2004-08-18
  o Changes from 0.0.7.3:
    - Bugfixes:
      - Fix assert triggers: if the other side returns an address 0.0.0.0,
        don't put it into the client dns cache.
      - If a begin failed due to exit policy, but we believe the IP address
        should have been allowed, switch that router to exitpolicy reject *:*
        until we get our next directory.
    - Features:
      - Clients choose nodes proportional to advertised bandwidth.
      - Avoid using nodes with low uptime as introduction points.
      - Handle servers with dynamic IP addresses: don't replace
        options->Address with the resolved one at startup, and
        detect our address right before we make a routerinfo each time.
      - 'FascistFirewall' option to pick dirservers and ORs on specific
        ports; plus 'FirewallPorts' config option to tell FascistFirewall
        which ports are open. (Defaults to 80,443)
      - Be more aggressive about trying to make circuits when the network
        has changed (e.g. when you unsuspend your laptop).
      - Check for time skew on http headers; report date in response to
        "GET /".
      - If the entrynode config line has only one node, don't pick it as
        an exitnode.
      - Add strict{entry|exit}nodes config options. If set to 1, then
        we refuse to build circuits that don't include the specified entry
        or exit nodes.
      - OutboundBindAddress config option, to bind to a specific
        IP address for outgoing connect()s.
      - End truncated log entries (e.g. directories) with "[truncated]".

  o Patches to 0.0.8preX:
    - Bugfixes:
      - Patches to compile and run on win32 again (maybe)?
      - Fix crash when looking for ~/.torrc with no $HOME set.
      - Fix a race bug in the unit tests.
      - Handle verified/unverified name collisions better when new
        routerinfo's arrive in a directory.
      - Sometimes routers were getting entered into the stats before
        we'd assigned their identity_digest. Oops.
      - Only pick and establish intro points after we've gotten a
        directory.
    - Features:
      - AllowUnverifiedNodes config option to let circuits choose no-name
        routers in entry,middle,exit,introduction,rendezvous positions.
        Allow middle and rendezvous positions by default.
      - Add a man page for tor-resolve.


Changes in version 0.0.7.3 - 2004-08-12
  o Stop dnsworkers from triggering an assert failure when you
    ask them to resolve the host "".


Changes in version 0.0.8pre3 - 2004-08-09
  o Changes from 0.0.7.2:
    - Allow multiple ORs with same nickname in routerlist -- now when
      people give us one identity key for a nickname, then later
      another, we don't constantly complain until the first expires.
    - Remember used bandwidth (both in and out), and publish 15-minute
      snapshots for the past day into our descriptor.
    - You can now fetch $DIRURL/running-routers to get just the
      running-routers line, not the whole descriptor list. (But
      clients don't use this yet.)
    - When people mistakenly use Tor as an http proxy, point them
      at the tor-doc.html rather than the INSTALL.
    - Remove our mostly unused -- and broken -- hex_encode()
      function. Use base16_encode() instead. (Thanks to Timo Lindfors
      for pointing out this bug.)
    - Rotate onion keys every 12 hours, not every 2 hours, so we have
      fewer problems with people using the wrong key.
    - Change the default exit policy to reject the default edonkey,
      kazaa, gnutella ports.
    - Add replace_file() to util.[ch] to handle win32's rename().

  o Changes from 0.0.8preX:
    - Fix two bugs in saving onion keys to disk when rotating, so
      hopefully we'll get fewer people using old onion keys.
    - Fix an assert error that was making SocksPolicy not work.
    - Be willing to expire routers that have an open dirport -- it's
      just the authoritative dirservers we want to not forget.
    - Reject tor-resolve requests for .onion addresses early, so we
      don't build a whole rendezvous circuit and then fail.
    - When you're warning a server that he's unverified, don't cry
      wolf unpredictably.
    - Fix a race condition: don't try to extend onto a connection
      that's still handshaking.
    - For servers in clique mode, require the conn to be open before
      you'll choose it for your path.
    - Fix some cosmetic bugs about duplicate mark-for-close, lack of
      end relay cell, etc.
    - Measure bandwidth capacity over the last 24 hours, not just 12
    - Bugfix: authoritative dirservers were making and signing a new
      directory for each client, rather than reusing the cached one.


Changes in version 0.0.8pre2 - 2004-08-04
  o Changes from 0.0.7.2:
    - Security fixes:
      - Check directory signature _before_ you decide whether you're
        you're running an obsolete version and should exit.
      - Check directory signature _before_ you parse the running-routers
        list to decide who's running or verified.
    - Bugfixes and features:
      - Check return value of fclose while writing to disk, so we don't
        end up with broken files when servers run out of disk space.
      - Log a warning if the user uses an unsafe socks variant, so people
        are more likely to learn about privoxy or socat.
      - Dirservers now include RFC1123-style dates in the HTTP headers,
        which one day we will use to better detect clock skew.

  o Changes from 0.0.8pre1:
    - Make it compile without warnings again on win32.
    - Log a warning if you're running an unverified server, to let you
      know you might want to get it verified.
    - Only pick a default nickname if you plan to be a server.


Changes in version 0.0.8pre1 - 2004-07-23
  o Bugfixes:
    - Made our unit tests compile again on OpenBSD 3.5, and tor
      itself compile again on OpenBSD on a sparc64.
    - We were neglecting milliseconds when logging on win32, so
      everything appeared to happen at the beginning of each second.

  o Protocol changes:
    - 'Extend' relay cell payloads now include the digest of the
      intended next hop's identity key. Now we can verify that we're
      extending to the right router, and also extend to routers we
      hadn't heard of before.

  o Features:
    - Tor nodes can now act as relays (with an advertised ORPort)
      without being manually verified by the dirserver operators.
      - Uploaded descriptors of unverified routers are now accepted
        by the dirservers, and included in the directory.
      - Verified routers are listed by nickname in the running-routers
        list; unverified routers are listed as "$<fingerprint>".
      - We now use hash-of-identity-key in most places rather than
        nickname or addr:port, for improved security/flexibility.
      - To avoid Sybil attacks, paths still use only verified servers.
        But now we have a chance to play around with hybrid approaches.
      - Nodes track bandwidth usage to estimate capacity (not used yet).
      - ClientOnly option for nodes that never want to become servers.
    - Directory caching.
      - "AuthoritativeDir 1" option for the official dirservers.
      - Now other nodes (clients and servers) will cache the latest
        directory they've pulled down.
      - They can enable their DirPort to serve it to others.
      - Clients will pull down a directory from any node with an open
        DirPort, and check the signature/timestamp correctly.
      - Authoritative dirservers now fetch directories from other
        authdirservers, to stay better synced.
      - Running-routers list tells who's down also, along with noting
        if they're verified (listed by nickname) or unverified (listed
        by hash-of-key).
      - Allow dirservers to serve running-router list separately.
        This isn't used yet.
    - ORs connect-on-demand to other ORs
      - If you get an extend cell to an OR you're not connected to,
        connect, handshake, and forward the create cell.
      - The authoritative dirservers stay connected to everybody,
        and everybody stays connected to 0.0.7 servers, but otherwise
        clients/servers expire unused connections after 5 minutes.
    - When servers get a sigint, they delay 30 seconds (refusing new
      connections) then exit. A second sigint causes immediate exit.
    - File and name management:
      - Look for .torrc if no CONFDIR "torrc" is found.
      - If no datadir is defined, then choose, make, and secure ~/.tor
        as datadir.
      - If torrc not found, exitpolicy reject *:*.
      - Expands ~/ in filenames to $HOME/ (but doesn't yet expand ~arma).
      - If no nickname is defined, derive default from hostname.
      - Rename secret key files, e.g. identity.key -> secret_id_key,
        to discourage people from mailing their identity key to tor-ops.
    - Refuse to build a circuit before the directory has arrived --
      it won't work anyway, since you won't know the right onion keys
      to use.
    - Try other dirservers immediately if the one you try is down. This
      should tolerate down dirservers better now.
    - Parse tor version numbers so we can do an is-newer-than check
      rather than an is-in-the-list check.
    - New socks command 'resolve', to let us shim gethostbyname()
      locally.
      - A 'tor_resolve' script to access the socks resolve functionality.
      - A new socks-extensions.txt doc file to describe our
        interpretation and extensions to the socks protocols.
    - Add a ContactInfo option, which gets published in descriptor.
    - Publish OR uptime in descriptor (and thus in directory) too.
    - Write tor version at the top of each log file
    - New docs in the tarball:
      - tor-doc.html.
      - Document that you should proxy your SSL traffic too.


Changes in version 0.0.7.2 - 2004-07-07
  o A better fix for the 0.0.0.0 problem, that will hopefully
    eliminate the remaining related assertion failures.


Changes in version 0.0.7.1 - 2004-07-04
  o When an address resolves to 0.0.0.0, treat it as a failed resolve,
    since internally we use 0.0.0.0 to signify "not yet resolved".


Changes in version 0.0.7 - 2004-06-07
  o Updated the man page to reflect the new features.


Changes in version 0.0.7rc2 - 2004-06-06
  o Changes from 0.0.7rc1:
    - Make it build on Win32 again.
  o Changes from 0.0.6.2:
    - Rotate dnsworkers and cpuworkers on SIGHUP, so they get new config
      settings too.


Changes in version 0.0.7rc1 - 2004-06-02
  o Bugfixes:
    - On sighup, we were adding another log without removing the first
      one. So log messages would get duplicated n times for n sighups.
    - Several cases of using a connection after we'd freed it. The
      problem was that connections that are pending resolve are in both
      the pending_resolve tree, and also the circuit's resolving_streams
      list. When you want to remove one, you must remove it from both.
    - Fix a double-mark-for-close where an end cell arrived for a
      resolving stream, and then the resolve failed.
    - Check directory signatures based on name of signer, not on whom
      we got the directory from. This will let us cache directories more
      easily.
  o Features:
    - Crank up some of our constants to handle more users.


Changes in version 0.0.7pre1 - 2004-06-02
  o Fixes for crashes and other obnoxious bugs:
    - Fix an epipe bug: sometimes when directory connections failed
      to connect, we would give them a chance to flush before closing
      them.
    - When we detached from a circuit because of resolvefailed, we
      would immediately try the same circuit twice more, and then
      give up on the resolve thinking we'd tried three different
      exit nodes.
    - Limit the number of intro circuits we'll attempt to build for a
      hidden service per 15-minute period.
    - Check recommended-software string *early*, before actually parsing
      the directory. Thus we can detect an obsolete version and exit,
      even if the new directory format doesn't parse.
  o Fixes for security bugs:
    - Remember which nodes are dirservers when you startup, and if a
      random OR enables his dirport, don't automatically assume he's
      a trusted dirserver.
  o Other bugfixes:
    - Directory connections were asking the wrong poll socket to
      start writing, and not asking themselves to start writing.
    - When we detached from a circuit because we sent a begin but
      didn't get a connected, we would use it again the first time;
      but after that we would correctly switch to a different one.
    - Stop warning when the first onion decrypt attempt fails; they
      will sometimes legitimately fail now that we rotate keys.
    - Override unaligned-access-ok check when $host_cpu is ia64 or
      arm. Apparently they allow it but the kernel whines.
    - Dirservers try to reconnect periodically too, in case connections
      have failed.
    - Fix some memory leaks in directory servers.
    - Allow backslash in Win32 filenames.
    - Made Tor build complain-free on FreeBSD, hopefully without
      breaking other BSD builds. We'll see.
  o Features:
    - Doxygen markup on all functions and global variables.
    - Make directory functions update routerlist, not replace it. So
      now directory disagreements are not so critical a problem.
    - Remove the upper limit on number of descriptors in a dirserver's
      directory (not that we were anywhere close).
    - Allow multiple logfiles at different severity ranges.
    - Allow *BindAddress to specify ":port" rather than setting *Port
      separately. Allow multiple instances of each BindAddress config
      option, so you can bind to multiple interfaces if you want.
    - Allow multiple exit policy lines, which are processed in order.
      Now we don't need that huge line with all the commas in it.
    - Enable accept/reject policies on SOCKS connections, so you can bind
      to 0.0.0.0 but still control who can use your OP.


Changes in version 0.0.6.2 - 2004-05-16
  o Our integrity-checking digest was checking only the most recent cell,
    not the previous cells like we'd thought.
    Thanks to Stefan Mark for finding the flaw!


Changes in version 0.0.6.1 - 2004-05-06
  o Fix two bugs in our AES counter-mode implementation (this affected
    onion-level stream encryption, but not TLS-level). It turns
    out we were doing something much more akin to a 16-character
    polyalphabetic cipher. Oops.
    Thanks to Stefan Mark for finding the flaw!
  o Retire moria3 as a directory server, and add tor26 as a directory
    server.


Changes in version 0.0.6 - 2004-05-02
  [version bump only]


Changes in version 0.0.6rc4 - 2004-05-01
  o Update the built-in dirservers list to use the new directory format
  o Fix a rare seg fault: if a node offering a hidden service attempts
    to build a circuit to Alice's rendezvous point and fails before it
    reaches the last hop, it retries with a different circuit, but
    then dies.
  o Handle windows socket errors correctly.


Changes in version 0.0.6rc3 - 2004-04-28
  o Don't expire non-general excess circuits (if we had enough
    circuits open, we were expiring rendezvous circuits -- even
    when they had a stream attached. oops.)
  o Fetch randomness from /dev/urandom better (not via fopen/fread)
  o Better debugging for tls errors
  o Some versions of openssl have an SSL_pending function that erroneously
    returns bytes when there is a non-application record pending.
  o Set Content-Type on the directory and hidserv descriptor.
  o Remove IVs from cipher code, since AES-ctr has none.
  o Win32 fixes. Tor now compiles on win32 with no warnings/errors.
    o We were using an array of length zero in a few places.
    o win32's gethostbyname can't resolve an IP to an IP.
    o win32's close can't close a socket.


Changes in version 0.0.6rc2 - 2004-04-26
  o Fix a bug where we were closing tls connections intermittently.
    It turns out openssl keeps its errors around -- so if an error
    happens, and you don't ask about it, and then another openssl
    operation happens and succeeds, and you ask if there was an error,
    it tells you about the first error. Fun fun.
  o Fix a bug that's been lurking since 27 may 03 (!)
    When passing back a destroy cell, we would use the wrong circ id.
    'Mostly harmless', but still worth fixing.
  o Since we don't support truncateds much, don't bother sending them;
    just close the circ.
  o check for <machine/limits.h> so we build on NetBSD again (I hope).
  o don't crash if a conn that sent a begin has suddenly lost its circuit
    (this was quite rare).


Changes in version 0.0.6rc1 - 2004-04-25
  o We now rotate link (tls context) keys and onion keys.
  o CREATE cells now include oaep padding, so you can tell
    if you decrypted them correctly.
  o Add bandwidthburst to server descriptor.
  o Directories now say which dirserver signed them.
  o Use a tor_assert macro that logs failed assertions too.


Changes in version 0.0.6pre5 - 2004-04-18
  o changes from 0.0.6pre4:
    - make tor build on broken freebsd 5.2 installs
    - fix a failed assert when you try an intro point, get a nack, and try
      a second one and it works.
    - when alice uses a port that the hidden service doesn't accept,
      it now sends back an end cell (denied by exit policy). otherwise
      alice would just have to wait to time out.
    - fix another rare bug: when we had tried all the intro
      points for a hidden service, we fetched the descriptor
      again, but we left our introcirc thinking it had already
      sent an intro, so it kept waiting for a response...
    - bugfix: when you sleep your hidden-service laptop, as soon
      as it wakes up it tries to upload a service descriptor, but
      socketpair fails for some reason (localhost not up yet?).
      now we simply give up on that upload, and we'll try again later.
      i'd still like to find the bug though.
    - if an intro circ waiting for an ack dies before getting one, then
      count it as a nack
    - we were reusing stale service descriptors and refetching usable
      ones. oops.


Changes in version 0.0.6pre4 - 2004-04-14
  o changes from 0.0.6pre3:
    - when bob fails to connect to the rendezvous point, and his
      circ didn't fail because of the rendezvous point itself, then
      he retries a couple of times
    - we expire introduction and rendezvous circs more thoroughly
      (sometimes they were hanging around forever)
    - we expire unattached rendezvous streams that have been around
      too long (they were sticking around forever).
    - fix a measly fencepost error that was crashing everybody with
      a strict glibc.


Changes in version 0.0.6pre3 - 2004-04-14
  o changes from 0.0.6pre2:
    - make hup work again
    - fix some memory leaks for dirservers
    - allow more skew in rendezvous descriptor timestamps, to help
      handle people like blanu who don't know what time it is
    - normal circs are 3 hops, but some rend/intro circs are 4, if
      the initiator doesn't get to choose the last hop
    - send acks for introductions, so alice can know whether to try
      again
    - bob publishes intro points more correctly
  o changes from 0.0.5:
    - fix an assert trigger that's been plaguing us since the days
      of 0.0.2prexx (thanks weasel!)
    - retry stream correctly when we fail to connect because of
      exit-policy-reject (should try another) or can't-resolve-address
      (also should try another, because dns on random internet servers
      is flaky).
    - when we hup a dirserver and we've *removed* a server from the
      approved-routers list, now we remove that server from the
      in-memory directories too


Changes in version 0.0.6pre2 - 2004-04-08
  o We fixed our base32 implementation. Now it works on all architectures.


Changes in version 0.0.6pre1 - 2004-04-08
  o Features:
    - Hidden services and rendezvous points are implemented. Go to
      http://6sxoyfb3h2nvok2d.onion/ for an index of currently available
      hidden services. (This only works via a socks4a proxy such as
      Privoxy, and currently it's quite slow.)


Changes in version 0.0.5 - 2004-03-30
  [version bump only]


Changes in version 0.0.5rc3 - 2004-03-29
  o Install torrc as torrc.sample -- we no longer clobber your
    torrc. (Woo!)
  o Re-enable recommendedversion checking (we broke it in rc2, oops)
  o Add in a 'notice' log level for things the operator should hear
    but that aren't warnings


Changes in version 0.0.5rc2 - 2004-03-29
  o Hold socks connection open until reply is flushed (if possible)
  o Make exit nodes resolve IPs to IPs immediately, rather than asking
    the dns farm to do it.
  o Fix c99 aliasing warnings in rephist.c
  o Don't include server descriptors that are older than 24 hours in the
    directory.
  o Give socks 'reject' replies their whole 15s to attempt to flush,
    rather than seeing the 60s timeout and assuming the flush had failed.
  o Clean automake droppings from the cvs repository


Changes in version 0.0.5rc1 - 2004-03-28
  o Fix mangled-state bug in directory fetching (was causing sigpipes).
  o Only build circuits after we've fetched the directory: clients were
    using only the directory servers before they'd fetched a directory.
    This also means longer startup time; so it goes.
  o Fix an assert trigger where an OP would fail to handshake, and we'd
    expect it to have a nickname.
  o Work around a tsocks bug: do a socks reject when AP connection dies
    early, else tsocks goes into an infinite loop.


Changes in version 0.0.4 - 2004-03-26
  o When connecting to a dirserver or OR and the network is down,
    we would crash.


Changes in version 0.0.3 - 2004-03-26
  o Warn and fail if server chose a nickname with illegal characters
  o Port to Solaris and Sparc:
    - include missing header fcntl.h
    - have autoconf find -lsocket -lnsl automatically
    - deal with hardware word alignment
    - make uname() work (solaris has a different return convention)
    - switch from using signal() to sigaction()
  o Preliminary work on reputation system:
    - Keep statistics on success/fail of connect attempts; they're published
      by kill -USR1 currently.
    - Add a RunTesting option to try to learn link state by creating test
      circuits, even when SocksPort is off.
    - Remove unused open circuits when there are too many.


Changes in version 0.0.2 - 2004-03-19
    - Include strlcpy and strlcat for safer string ops
    - define INADDR_NONE so we compile (but still not run) on solaris


Changes in version 0.0.2pre27 - 2004-03-14
  o Bugfixes:
    - Allow internal tor networks (we were rejecting internal IPs,
      now we allow them if they're set explicitly).
    - And fix a few endian issues.


Changes in version 0.0.2pre26 - 2004-03-14
  o New features:
    - If a stream times out after 15s without a connected cell, don't
      try that circuit again: try a new one.
    - Retry streams at most 4 times. Then give up.
    - When a dirserver gets a descriptor from an unknown router, it
      logs its fingerprint (so the dirserver operator can choose to
      accept it even without mail from the server operator).
    - Inform unapproved servers when we reject their descriptors.
    - Make tor build on Windows again. It works as a client, who knows
      about as a server.
    - Clearer instructions in the torrc for how to set up a server.
    - Be more efficient about reading fd's when our global token bucket
      (used for rate limiting) becomes empty.
  o Bugfixes:
    - Stop asserting that computers always go forward in time. It's
      simply not true.
    - When we sent a cell (e.g. destroy) and then marked an OR connection
      expired, we might close it before finishing a flush if the other
      side isn't reading right then.
    - Don't allow dirservers to start if they haven't defined
      RecommendedVersions
    - We were caching transient dns failures. Oops.
    - Prevent servers from publishing an internal IP as their address.
    - Address a strcat vulnerability in circuit.c


Changes in version 0.0.2pre25 - 2004-03-04
  o New features:
    - Put the OR's IP in its router descriptor, not its fqdn. That way
      we'll stop being stalled by gethostbyname for nodes with flaky dns,
      e.g. poblano.
  o Bugfixes:
    - If the user typed in an address that didn't resolve, the server
      crashed.


Changes in version 0.0.2pre24 - 2004-03-03
  o Bugfixes:
    - Fix an assertion failure in dns.c, where we were trying to dequeue
      a pending dns resolve even if it wasn't pending
    - Fix a spurious socks5 warning about still trying to write after the
      connection is finished.
    - Hold certain marked_for_close connections open until they're finished
      flushing, rather than losing bytes by closing them too early.
    - Correctly report the reason for ending a stream
    - Remove some duplicate calls to connection_mark_for_close
    - Put switch_id and start_daemon earlier in the boot sequence, so it
      will actually try to chdir() to options.DataDirectory
    - Make 'make test' exit(1) if a test fails; fix some unit tests
    - Make tor fail when you use a config option it doesn't know about,
      rather than warn and continue.
    - Make --version work
    - Bugfixes on the rpm spec file and tor.sh, so it's more up to date


Changes in version 0.0.2pre23 - 2004-02-29
  o New features:
    - Print a statement when the first circ is finished, so the user
      knows it's working.
    - If a relay cell is unrecognized at the end of the circuit,
      send back a destroy. (So attacks to mutate cells are more
      clearly thwarted.)
    - New config option 'excludenodes' to avoid certain nodes for circuits.
    - When it daemonizes, it chdir's to the DataDirectory rather than "/",
      so you can collect coredumps there.
 o Bugfixes:
    - Fix a bug in tls flushing where sometimes data got wedged and
      didn't flush until more data got sent. Hopefully this bug was
      a big factor in the random delays we were seeing.
    - Make 'connected' cells include the resolved IP, so the client
      dns cache actually gets populated.
    - Disallow changing from ORPort=0 to ORPort>0 on hup.
    - When we time-out on a stream and detach from the circuit, send an
      end cell down it first.
    - Only warn about an unknown router (in exitnodes, entrynodes,
      excludenodes) after we've fetched a directory.


Changes in version 0.0.2pre22 - 2004-02-26
  o New features:
    - Servers publish less revealing uname information in descriptors.
    - More memory tracking and assertions, to crash more usefully when
      errors happen.
    - If the default torrc isn't there, just use some default defaults.
      Plus provide an internal dirservers file if they don't have one.
    - When the user tries to use Tor as an http proxy, give them an http
      501 failure explaining that we're a socks proxy.
    - Dump a new router.desc on hup, to help confused people who change
      their exit policies and then wonder why router.desc doesn't reflect
      it.
    - Clean up the generic tor.sh init script that we ship with.
  o Bugfixes:
    - If the exit stream is pending on the resolve, and a destroy arrives,
      then the stream wasn't getting removed from the pending list. I
      think this was the one causing recent server crashes.
    - Use a more robust poll on OSX 10.3, since their poll is flaky.
    - When it couldn't resolve any dirservers, it was useless from then on.
      Now it reloads the RouterFile (or default dirservers) if it has no
      dirservers.
    - Move the 'tor' binary back to /usr/local/bin/ -- it turns out
      many users don't even *have* a /usr/local/sbin/.


Changes in version 0.0.2pre21 - 2004-02-18
  o New features:
    - There's a ChangeLog file that actually reflects the changelog.
    - There's a 'torify' wrapper script, with an accompanying
      tor-tsocks.conf, that simplifies the process of using tsocks for
      tor. It even has a man page.
    - The tor binary gets installed to sbin rather than bin now.
    - Retry streams where the connected cell hasn't arrived in 15 seconds
    - Clean up exit policy handling -- get the default out of the torrc,
      so we can update it without forcing each server operator to fix
      his/her torrc.
    - Allow imaps and pop3s in default exit policy
  o Bugfixes:
    - Prevent picking middleman nodes as the last node in the circuit


Changes in version 0.0.2pre20 - 2004-01-30
  o New features:
    - We now have a deb package, and it's in debian unstable. Go to
      it, apt-getters. :)
    - I've split the TotalBandwidth option into BandwidthRate (how many
      bytes per second you want to allow, long-term) and
      BandwidthBurst (how many bytes you will allow at once before the cap
      kicks in).  This better token bucket approach lets you, say, set
      BandwidthRate to 10KB/s and BandwidthBurst to 10MB, allowing good
      performance while not exceeding your monthly bandwidth quota.
    - Push out a tls record's worth of data once you've got it, rather
      than waiting until you've read everything waiting to be read. This
      may improve performance by pipelining better. We'll see.
    - Add an AP_CONN_STATE_CONNECTING state, to allow streams to detach
      from failed circuits (if they haven't been connected yet) and attach
      to new ones.
    - Expire old streams that haven't managed to connect. Some day we'll
      have them reattach to new circuits instead.

  o Bugfixes:
    - Fix several memory leaks that were causing servers to become bloated
      after a while.
    - Fix a few very rare assert triggers. A few more remain.
    - Setuid to User _before_ complaining about running as root.


Changes in version 0.0.2pre19 - 2004-01-07
  o Bugfixes:
    - Fix deadlock condition in dns farm. We were telling a child to die by
      closing the parent's file descriptor to him. But newer children were
      inheriting the open file descriptor from the parent, and since they
      weren't closing it, the socket never closed, so the child never read
      eof, so he never knew to exit. Similarly, dns workers were holding
      open other sockets, leading to all sorts of chaos.
    - New cleaner daemon() code for forking and backgrounding.
    - If you log to a file, it now prints an entry at the top of the
      logfile so you know it's working.
    - The onionskin challenge length was 30 bytes longer than necessary.
    - Started to patch up the spec so it's not quite so out of date.


Changes in version 0.0.2pre18 - 2004-01-02
  o Bugfixes:
    - Fix endian issues with the 'integrity' field in the relay header.
    - Fix a potential bug where connections in state
      AP_CONN_STATE_CIRCUIT_WAIT might unexpectedly ask to write.


Changes in version 0.0.2pre17 - 2003-12-30
  o Bugfixes:
    - Made --debuglogfile (or any second log file, actually) work.
    - Resolved an edge case in get_unique_circ_id_by_conn where a smart
      adversary could force us into an infinite loop.

  o Features:
    - Each onionskin handshake now includes a hash of the computed key,
      to prove the server's identity and help perfect forward secrecy.
    - Changed cell size from 256 to 512 bytes (working toward compatibility
      with MorphMix).
    - Changed cell length to 2 bytes, and moved it to the relay header.
    - Implemented end-to-end integrity checking for the payloads of
      relay cells.
    - Separated streamid from 'recognized' (otherwise circuits will get
      messed up when we try to have streams exit from the middle). We
      use the integrity-checking to confirm that a cell is addressed to
      this hop.
    - Randomize the initial circid and streamid values, so an adversary who
      breaks into a node can't learn how many circuits or streams have
      been made so far.


Changes in version 0.0.2pre16 - 2003-12-14
  o Bugfixes:
    - Fixed a bug that made HUP trigger an assert
    - Fixed a bug where a circuit that immediately failed wasn't being
      counted as a failed circuit in counting retries.

  o Features:
    - Now we close the circuit when we get a truncated cell: otherwise we're
      open to an anonymity attack where a bad node in the path truncates
      the circuit and then we open streams at him.
    - Add port ranges to exit policies
    - Add a conservative default exit policy
    - Warn if you're running tor as root
    - on HUP, retry OR connections and close/rebind listeners
    - options.EntryNodes: try these nodes first when picking the first node
    - options.ExitNodes: if your best choices happen to include any of
      your preferred exit nodes, you choose among just those preferred
      exit nodes.
    - options.ExcludedNodes: nodes that are never picked in path building


Changes in version 0.0.2pre15 - 2003-12-03
  o Robustness and bugfixes:
    - Sometimes clients would cache incorrect DNS resolves, which would
      really screw things up.
    - An OP that goes offline would slowly leak all its sockets and stop
      working.
    - A wide variety of bugfixes in exit node selection, exit policy
      handling, and processing pending streams when a new circuit is
      established.
    - Pick nodes for a path only from those the directory says are up
    - Choose randomly from all running dirservers, not always the first one
    - Increase allowed http header size for directory fetch.
    - Stop writing to stderr (if we're daemonized it will be closed).
    - Enable -g always, so cores will be more useful to me.
    - Switch "-lcrypto -lssl" to "-lssl -lcrypto" for broken distributions.

  o Documentation:
    - Wrote a man page. It lists commonly used options.

  o Configuration:
    - Change default loglevel to warn.
    - Make PidFile default to null rather than littering in your CWD.
    - OnionRouter config option is now obsolete. Instead it just checks
      ORPort>0.
    - Moved to a single unified torrc file for both clients and servers.


Changes in version 0.0.2pre14 - 2003-11-29
  o Robustness and bugfixes:
    - Force the admin to make the DataDirectory himself
      - to get ownership/permissions right
      - so clients no longer make a DataDirectory and then never use it
    - fix bug where a client who was offline for 45 minutes would never
      pull down a directory again
    - fix (or at least hide really well) the dns assert bug that was
      causing server crashes
    - warnings and improved robustness wrt clockskew for certs
    - use the native daemon(3) to daemonize, when available
    - exit if bind() fails
    - exit if neither socksport nor orport is defined
    - include our own tor_timegm (Win32 doesn't have its own)
    - bugfix for win32 with lots of connections
    - fix minor bias in PRNG
    - make dirserver more robust to corrupt cached directory

  o Documentation:
    - Wrote the design document (woo)

  o Circuit building and exit policies:
    - Circuits no longer try to use nodes that the directory has told them
      are down.
    - Exit policies now support bitmasks (18.0.0.0/255.0.0.0) and
      bitcounts (18.0.0.0/8).
    - Make AP connections standby for a circuit if no suitable circuit
      exists, rather than failing
    - Circuits choose exit node based on addr/port, exit policies, and
      which AP connections are standing by
    - Bump min pathlen from 2 to 3
    - Relay end cells have a payload to describe why the stream ended.
    - If the stream failed because of exit policy, try again with a new
      circuit.
    - Clients have a dns cache to remember resolved addresses.
    - Notice more quickly when we have no working circuits

  o Configuration:
    - APPort is now called SocksPort
    - SocksBindAddress, ORBindAddress, DirBindAddress let you configure
      where to bind
    - RecommendedVersions is now a config variable rather than
      hardcoded (for dirservers)
    - Reloads config on HUP
    - Usage info on -h or --help
    - If you set User and Group config vars, it'll setu/gid to them.


Changes in version 0.0.2pre13 - 2003-10-19
  o General stability:
    - SSL_write no longer fails when it returns WANTWRITE and the number
      of bytes in the buf has changed by the next SSL_write call.
    - Fix segfault fetching directory when network is down
    - Fix a variety of minor memory leaks
    - Dirservers reload the fingerprints file on HUP, so I don't have
      to take down the network when I approve a new router
    - Default server config file has explicit Address line to specify fqdn

  o Buffers:
    - Buffers grow and shrink as needed (Cut process size from 20M to 2M)
    - Make listener connections not ever alloc bufs

  o Autoconf improvements:
    - don't clobber an external CFLAGS in ./configure
    - Make install now works
    - create var/lib/tor on make install
    - autocreate a tor.sh initscript to help distribs
    - autocreate the torrc and sample-server-torrc with correct paths

  o Log files and Daemonizing now work:
    - If --DebugLogFile is specified, log to it at -l debug
    - If --LogFile is specified, use it instead of commandline
    - If --RunAsDaemon is set, tor forks and backgrounds on startup
<|MERGE_RESOLUTION|>--- conflicted
+++ resolved
@@ -29,41 +29,15 @@
     - The memarea code now uses a sentinel value at the end of each area
       to make sure nothing writes beyond the end of an area.  This might
       help debug some conceivable causes of bug 930.
-<<<<<<< HEAD
     - Time and memory units in the configuration file can now be set to
       fractional units.  For example, "2.5 MB" is now a valid value for
       AccountingMax.
-=======
-    - Directories that are configured with the --enable-geoip-stats flag
-      now write their GeoIP stats to disk exactly every 24 hours.
-    - Exit nodes can write statistics on the number of exit streams and
-      transferred bytes per port to disk every 24 hours.  To enable this,
-      run configure with the --enable-exit-stats option, and set
-      "ExitPortStatistics 1" in your torrc.
-    - Relays write statistics on how long cells spend in their circuit
-      queues to disk every 24 hours. To enable this, run configure with
-      the --enable-buffer-stats option, and set "CellStatistics 1" in your
-      torrc.
-    - Entry nodes can write statistics on the rough number and origins of
-      connecting clients to disk every 24 hours. To enable this, run
-      configure with the --enable-entry-stats option, and set
-      "EntryStatistics 1" in your torrc.
-     - Certain Tor clients (such as those behind check.torproject.org) may
-       want to fetch the consensus in an extra early manner. To enable this
-       a user may now set FetchDirInfoExtraEarly to 1. This also depends on
-       setting FetchDirInfoEarly to 1. Previous behavior will stay the same
-       as only certain clients who must have this information sooner should
-       set this option.
-
-  o Minor bugfixes
-    - Hidden service clients didn't use a cached service descriptor that
-      was older than 15 minutes, but wouldn't fetch a new one either. Now,
-      use a cached descriptor no matter how old it is and only fetch a new
-      one when all introduction points fail. Fix for bug 997. Patch from
-      Marcus Griep.
-    - Fix refetching of hidden service descriptors when all introduction
-      points have turned out to not work. Fixes more of bug 997.
->>>>>>> e7576f92
+    - Certain Tor clients (such as those behind check.torproject.org) may
+      want to fetch the consensus in an extra early manner. To enable this
+      a user may now set FetchDirInfoExtraEarly to 1. This also depends on
+      setting FetchDirInfoEarly to 1. Previous behavior will stay the same
+      as only certain clients who must have this information sooner should
+      set this option.
 
   o Deprecated and removed features:
     - The controller no longer accepts the old obsolete "addr-mappings/"
