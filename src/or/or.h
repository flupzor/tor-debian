/* Copyright (c) 2001 Matej Pfajfar.
 * Copyright (c) 2001-2004, Roger Dingledine.
 * Copyright (c) 2004-2006, Roger Dingledine, Nick Mathewson.
 * Copyright (c) 2007-2011, The Tor Project, Inc. */
/* See LICENSE for licensing information */

/**
 * \file or.h
 * \brief Master header file for Tor-specific functionality.
 **/

#ifndef _TOR_OR_H
#define _TOR_OR_H

#include "orconfig.h"

#ifdef __COVERITY__
/* If we're building for a static analysis, turn on all the off-by-default
 * features. */
#ifndef INSTRUMENT_DOWNLOADS
#define INSTRUMENT_DOWNLOADS 1
#endif
#endif

#ifdef MS_WINDOWS
#define WIN32_WINNT 0x400
#define _WIN32_WINNT 0x400
#define WIN32_LEAN_AND_MEAN
#endif

#ifdef HAVE_UNISTD_H
#include <unistd.h>
#endif
#ifdef HAVE_SIGNAL_H
#include <signal.h>
#endif
#ifdef HAVE_NETDB_H
#include <netdb.h>
#endif
#ifdef HAVE_SYS_PARAM_H
#include <sys/param.h> /* FreeBSD needs this to know what version it is */
#endif
#include "torint.h"
#ifdef HAVE_SYS_WAIT_H
#include <sys/wait.h>
#endif
#ifdef HAVE_SYS_FCNTL_H
#include <sys/fcntl.h>
#endif
#ifdef HAVE_FCNTL_H
#include <fcntl.h>
#endif
#ifdef HAVE_SYS_IOCTL_H
#include <sys/ioctl.h>
#endif
#ifdef HAVE_SYS_UN_H
#include <sys/un.h>
#endif
#ifdef HAVE_SYS_STAT_H
#include <sys/stat.h>
#endif
#ifdef HAVE_NETINET_IN_H
#include <netinet/in.h>
#endif
#ifdef HAVE_ARPA_INET_H
#include <arpa/inet.h>
#endif
#ifdef HAVE_ERRNO_H
#include <errno.h>
#endif
#ifdef HAVE_ASSERT_H
#include <assert.h>
#endif
#ifdef HAVE_TIME_H
#include <time.h>
#endif

#ifdef MS_WINDOWS
#include <io.h>
#include <process.h>
#include <direct.h>
#include <windows.h>
#define snprintf _snprintf
#endif

#ifdef USE_BUFFEREVENTS
#include <event2/bufferevent.h>
#include <event2/buffer.h>
#include <event2/util.h>
#endif

#include "crypto.h"
#include "tortls.h"
#include "../common/torlog.h"
#include "container.h"
#include "torgzip.h"
#include "address.h"
#include "compat_libevent.h"
#include "ht.h"

/* These signals are defined to help control_signal_act work.
 */
#ifndef SIGHUP
#define SIGHUP 1
#endif
#ifndef SIGINT
#define SIGINT 2
#endif
#ifndef SIGUSR1
#define SIGUSR1 10
#endif
#ifndef SIGUSR2
#define SIGUSR2 12
#endif
#ifndef SIGTERM
#define SIGTERM 15
#endif
/* Controller signals start at a high number so we don't
 * conflict with system-defined signals. */
#define SIGNEWNYM 129
#define SIGCLEARDNSCACHE 130

#if (SIZEOF_CELL_T != 0)
/* On Irix, stdlib.h defines a cell_t type, so we need to make sure
 * that our stuff always calls cell_t something different. */
#define cell_t tor_cell_t
#endif

/** Length of longest allowable configured nickname. */
#define MAX_NICKNAME_LEN 19
/** Length of a router identity encoded as a hexadecimal digest, plus
 * possible dollar sign. */
#define MAX_HEX_NICKNAME_LEN (HEX_DIGEST_LEN+1)
/** Maximum length of verbose router identifier: dollar sign, hex ID digest,
 * equal sign or tilde, nickname. */
#define MAX_VERBOSE_NICKNAME_LEN (1+HEX_DIGEST_LEN+1+MAX_NICKNAME_LEN)

/** Maximum size, in bytes, for resized buffers. */
#define MAX_BUF_SIZE ((1<<24)-1) /* 16MB-1 */
/** Maximum size, in bytes, for any directory object that we've downloaded. */
#define MAX_DIR_DL_SIZE MAX_BUF_SIZE

/** For HTTP parsing: Maximum number of bytes we'll accept in the headers
 * of an HTTP request or response. */
#define MAX_HEADERS_SIZE 50000
/** Maximum size, in bytes, for any directory object that we're accepting
 * as an upload. */
#define MAX_DIR_UL_SIZE MAX_BUF_SIZE

/** Maximum size, in bytes, of a single router descriptor uploaded to us
 * as a directory authority. Caches and clients fetch whatever descriptors
 * the authorities tell them to fetch, and don't care about size. */
#define MAX_DESCRIPTOR_UPLOAD_SIZE 20000

/** Maximum size of a single extrainfo document, as above. */
#define MAX_EXTRAINFO_UPLOAD_SIZE 50000

/** How long do we keep DNS cache entries before purging them (regardless of
 * their TTL)? */
#define MAX_DNS_ENTRY_AGE (30*60)
/** How long do we cache/tell clients to cache DNS records when no TTL is
 * known? */
#define DEFAULT_DNS_TTL (30*60)
/** How long can a TTL be before we stop believing it? */
#define MAX_DNS_TTL (3*60*60)
/** How small can a TTL be before we stop believing it?  Provides rudimentary
 * pinning. */
#define MIN_DNS_TTL 60

/** How often do we rotate onion keys? */
#define MIN_ONION_KEY_LIFETIME (7*24*60*60)
/** How often do we rotate TLS contexts? */
#define MAX_SSL_KEY_LIFETIME (2*60*60)

/** How old do we allow a router to get before removing it
 * from the router list? In seconds. */
#define ROUTER_MAX_AGE (60*60*48)
/** How old can a router get before we (as a server) will no longer
 * consider it live? In seconds. */
#define ROUTER_MAX_AGE_TO_PUBLISH (60*60*20)
/** How old do we let a saved descriptor get before force-removing it? */
#define OLD_ROUTER_DESC_MAX_AGE (60*60*24*5)

/** Possible rules for generating circuit IDs on an OR connection. */
typedef enum {
  CIRC_ID_TYPE_LOWER=0, /**< Pick from 0..1<<15-1. */
  CIRC_ID_TYPE_HIGHER=1, /**< Pick from 1<<15..1<<16-1. */
  /** The other side of a connection is an OP: never create circuits to it,
   * and let it use any circuit ID it wants. */
  CIRC_ID_TYPE_NEITHER=2
} circ_id_type_t;

#define _CONN_TYPE_MIN 3
/** Type for sockets listening for OR connections. */
#define CONN_TYPE_OR_LISTENER 3
/** A bidirectional TLS connection transmitting a sequence of cells.
 * May be from an OR to an OR, or from an OP to an OR. */
#define CONN_TYPE_OR 4
/** A TCP connection from an onion router to a stream's destination. */
#define CONN_TYPE_EXIT 5
/** Type for sockets listening for SOCKS connections. */
#define CONN_TYPE_AP_LISTENER 6
/** A SOCKS proxy connection from the user application to the onion
 * proxy. */
#define CONN_TYPE_AP 7
/** Type for sockets listening for HTTP connections to the directory server. */
#define CONN_TYPE_DIR_LISTENER 8
/** Type for HTTP connections to the directory server. */
#define CONN_TYPE_DIR 9
/** Connection from the main process to a CPU worker process. */
#define CONN_TYPE_CPUWORKER 10
/** Type for listening for connections from user interface process. */
#define CONN_TYPE_CONTROL_LISTENER 11
/** Type for connections from user interface process. */
#define CONN_TYPE_CONTROL 12
/** Type for sockets listening for transparent connections redirected by pf or
 * netfilter. */
#define CONN_TYPE_AP_TRANS_LISTENER 13
/** Type for sockets listening for transparent connections redirected by
 * natd. */
#define CONN_TYPE_AP_NATD_LISTENER 14
/** Type for sockets listening for DNS requests. */
#define CONN_TYPE_AP_DNS_LISTENER 15
#define _CONN_TYPE_MAX 15
/* !!!! If _CONN_TYPE_MAX is ever over 15, we must grow the type field in
 * connection_t. */

/* Proxy client types */
#define PROXY_NONE 0
#define PROXY_CONNECT 1
#define PROXY_SOCKS4 2
#define PROXY_SOCKS5 3

/* Proxy client handshake states */
#define PROXY_HTTPS_WANT_CONNECT_OK 1
#define PROXY_SOCKS4_WANT_CONNECT_OK 2
#define PROXY_SOCKS5_WANT_AUTH_METHOD_NONE 3
#define PROXY_SOCKS5_WANT_AUTH_METHOD_RFC1929 4
#define PROXY_SOCKS5_WANT_AUTH_RFC1929_OK 5
#define PROXY_SOCKS5_WANT_CONNECT_OK 6
#define PROXY_CONNECTED 7

/** True iff <b>x</b> is an edge connection. */
#define CONN_IS_EDGE(x) \
  ((x)->type == CONN_TYPE_EXIT || (x)->type == CONN_TYPE_AP)

/** State for any listener connection. */
#define LISTENER_STATE_READY 0

#define _CPUWORKER_STATE_MIN 1
/** State for a connection to a cpuworker process that's idle. */
#define CPUWORKER_STATE_IDLE 1
/** State for a connection to a cpuworker process that's processing a
 * handshake. */
#define CPUWORKER_STATE_BUSY_ONION 2
#define _CPUWORKER_STATE_MAX 2

#define CPUWORKER_TASK_ONION CPUWORKER_STATE_BUSY_ONION

#define _OR_CONN_STATE_MIN 1
/** State for a connection to an OR: waiting for connect() to finish. */
#define OR_CONN_STATE_CONNECTING 1
/** State for a connection to an OR: waiting for proxy handshake to complete */
#define OR_CONN_STATE_PROXY_HANDSHAKING 2
/** State for a connection to an OR or client: SSL is handshaking, not done
 * yet. */
#define OR_CONN_STATE_TLS_HANDSHAKING 3
/** State for a connection to an OR: We're doing a second SSL handshake for
 * renegotiation purposes. */
#define OR_CONN_STATE_TLS_CLIENT_RENEGOTIATING 4
/** State for a connection at an OR: We're waiting for the client to
 * renegotiate. */
#define OR_CONN_STATE_TLS_SERVER_RENEGOTIATING 5
/** State for a connection to an OR: We're done with our SSL handshake, but we
 * haven't yet negotiated link protocol versions and sent a netinfo cell.
 */
#define OR_CONN_STATE_OR_HANDSHAKING 6
/** State for a connection to an OR: Ready to send/receive cells. */
#define OR_CONN_STATE_OPEN 7
#define _OR_CONN_STATE_MAX 7

#define _EXIT_CONN_STATE_MIN 1
/** State for an exit connection: waiting for response from DNS farm. */
#define EXIT_CONN_STATE_RESOLVING 1
/** State for an exit connection: waiting for connect() to finish. */
#define EXIT_CONN_STATE_CONNECTING 2
/** State for an exit connection: open and ready to transmit data. */
#define EXIT_CONN_STATE_OPEN 3
/** State for an exit connection: waiting to be removed. */
#define EXIT_CONN_STATE_RESOLVEFAILED 4
#define _EXIT_CONN_STATE_MAX 4

/* The AP state values must be disjoint from the EXIT state values. */
#define _AP_CONN_STATE_MIN 5
/** State for a SOCKS connection: waiting for SOCKS request. */
#define AP_CONN_STATE_SOCKS_WAIT 5
/** State for a SOCKS connection: got a y.onion URL; waiting to receive
 * rendezvous descriptor. */
#define AP_CONN_STATE_RENDDESC_WAIT 6
/** The controller will attach this connection to a circuit; it isn't our
 * job to do so. */
#define AP_CONN_STATE_CONTROLLER_WAIT 7
/** State for a SOCKS connection: waiting for a completed circuit. */
#define AP_CONN_STATE_CIRCUIT_WAIT 8
/** State for a SOCKS connection: sent BEGIN, waiting for CONNECTED. */
#define AP_CONN_STATE_CONNECT_WAIT 9
/** State for a SOCKS connection: sent RESOLVE, waiting for RESOLVED. */
#define AP_CONN_STATE_RESOLVE_WAIT 10
/** State for a SOCKS connection: ready to send and receive. */
#define AP_CONN_STATE_OPEN 11
/** State for a transparent natd connection: waiting for original
 * destination. */
#define AP_CONN_STATE_NATD_WAIT 12
#define _AP_CONN_STATE_MAX 12

/** True iff the AP_CONN_STATE_* value <b>s</b> means that the corresponding
 * edge connection is not attached to any circuit. */
#define AP_CONN_STATE_IS_UNATTACHED(s) \
  ((s) <= AP_CONN_STATE_CIRCUIT_WAIT || (s) == AP_CONN_STATE_NATD_WAIT)

#define _DIR_CONN_STATE_MIN 1
/** State for connection to directory server: waiting for connect(). */
#define DIR_CONN_STATE_CONNECTING 1
/** State for connection to directory server: sending HTTP request. */
#define DIR_CONN_STATE_CLIENT_SENDING 2
/** State for connection to directory server: reading HTTP response. */
#define DIR_CONN_STATE_CLIENT_READING 3
/** State for connection to directory server: happy and finished. */
#define DIR_CONN_STATE_CLIENT_FINISHED 4
/** State for connection at directory server: waiting for HTTP request. */
#define DIR_CONN_STATE_SERVER_COMMAND_WAIT 5
/** State for connection at directory server: sending HTTP response. */
#define DIR_CONN_STATE_SERVER_WRITING 6
#define _DIR_CONN_STATE_MAX 6

/** True iff the purpose of <b>conn</b> means that it's a server-side
 * directory connection. */
#define DIR_CONN_IS_SERVER(conn) ((conn)->purpose == DIR_PURPOSE_SERVER)

#define _CONTROL_CONN_STATE_MIN 1
/** State for a control connection: Authenticated and accepting v1 commands. */
#define CONTROL_CONN_STATE_OPEN 1
/** State for a control connection: Waiting for authentication; speaking
 * protocol v1. */
#define CONTROL_CONN_STATE_NEEDAUTH 2
#define _CONTROL_CONN_STATE_MAX 2

#define _DIR_PURPOSE_MIN 3
/** A connection to a directory server: download a rendezvous
 * descriptor. */
#define DIR_PURPOSE_FETCH_RENDDESC 3
/** A connection to a directory server: set after a rendezvous
 * descriptor is downloaded. */
#define DIR_PURPOSE_HAS_FETCHED_RENDDESC 4
/** A connection to a directory server: download one or more v2
 * network-status objects */
#define DIR_PURPOSE_FETCH_V2_NETWORKSTATUS 5
/** A connection to a directory server: download one or more server
 * descriptors. */
#define DIR_PURPOSE_FETCH_SERVERDESC 6
/** A connection to a directory server: download one or more extra-info
 * documents. */
#define DIR_PURPOSE_FETCH_EXTRAINFO 7
/** A connection to a directory server: upload a server descriptor. */
#define DIR_PURPOSE_UPLOAD_DIR 8
/** A connection to a directory server: upload a rendezvous
 * descriptor. */
#define DIR_PURPOSE_UPLOAD_RENDDESC 9
/** A connection to a directory server: upload a v3 networkstatus vote. */
#define DIR_PURPOSE_UPLOAD_VOTE 10
/** A connection to a directory server: upload a v3 consensus signature */
#define DIR_PURPOSE_UPLOAD_SIGNATURES 11
/** A connection to a directory server: download one or more v3 networkstatus
 * votes. */
#define DIR_PURPOSE_FETCH_STATUS_VOTE 12
/** A connection to a directory server: download a v3 detached signatures
 * object for a consensus. */
#define DIR_PURPOSE_FETCH_DETACHED_SIGNATURES 13
/** A connection to a directory server: download a v3 networkstatus
 * consensus. */
#define DIR_PURPOSE_FETCH_CONSENSUS 14
/** A connection to a directory server: download one or more directory
 * authority certificates. */
#define DIR_PURPOSE_FETCH_CERTIFICATE 15

/** Purpose for connection at a directory server. */
#define DIR_PURPOSE_SERVER 16
/** A connection to a hidden service directory server: upload a v2 rendezvous
 * descriptor. */
#define DIR_PURPOSE_UPLOAD_RENDDESC_V2 17
/** A connection to a hidden service directory server: download a v2 rendezvous
 * descriptor. */
#define DIR_PURPOSE_FETCH_RENDDESC_V2 18
/** A connection to a directory server: download a microdescriptor. */
#define DIR_PURPOSE_FETCH_MICRODESC 19
#define _DIR_PURPOSE_MAX 19

/** True iff <b>p</b> is a purpose corresponding to uploading data to a
 * directory server. */
#define DIR_PURPOSE_IS_UPLOAD(p)                \
  ((p)==DIR_PURPOSE_UPLOAD_DIR ||               \
   (p)==DIR_PURPOSE_UPLOAD_RENDDESC ||          \
   (p)==DIR_PURPOSE_UPLOAD_VOTE ||              \
   (p)==DIR_PURPOSE_UPLOAD_SIGNATURES)

#define _EXIT_PURPOSE_MIN 1
/** This exit stream wants to do an ordinary connect. */
#define EXIT_PURPOSE_CONNECT 1
/** This exit stream wants to do a resolve (either normal or reverse). */
#define EXIT_PURPOSE_RESOLVE 2
#define _EXIT_PURPOSE_MAX 2

/* !!!! If any connection purpose is ever over 31, we must grow the type
 * field in connection_t. */

/** Circuit state: I'm the origin, still haven't done all my handshakes. */
#define CIRCUIT_STATE_BUILDING 0
/** Circuit state: Waiting to process the onionskin. */
#define CIRCUIT_STATE_ONIONSKIN_PENDING 1
/** Circuit state: I'd like to deliver a create, but my n_conn is still
 * connecting. */
#define CIRCUIT_STATE_OR_WAIT 2
/** Circuit state: onionskin(s) processed, ready to send/receive cells. */
#define CIRCUIT_STATE_OPEN 3

#define _CIRCUIT_PURPOSE_MIN 1

/* these circuits were initiated elsewhere */
#define _CIRCUIT_PURPOSE_OR_MIN 1
/** OR-side circuit purpose: normal circuit, at OR. */
#define CIRCUIT_PURPOSE_OR 1
/** OR-side circuit purpose: At OR, from Bob, waiting for intro from Alices. */
#define CIRCUIT_PURPOSE_INTRO_POINT 2
/** OR-side circuit purpose: At OR, from Alice, waiting for Bob. */
#define CIRCUIT_PURPOSE_REND_POINT_WAITING 3
/** OR-side circuit purpose: At OR, both circuits have this purpose. */
#define CIRCUIT_PURPOSE_REND_ESTABLISHED 4
#define _CIRCUIT_PURPOSE_OR_MAX 4

/* these circuits originate at this node */

/* here's how circ client-side purposes work:
 *   normal circuits are C_GENERAL.
 *   circuits that are c_introducing are either on their way to
 *     becoming open, or they are open and waiting for a
 *     suitable rendcirc before they send the intro.
 *   circuits that are c_introduce_ack_wait have sent the intro,
 *     but haven't gotten a response yet.
 *   circuits that are c_establish_rend are either on their way
 *     to becoming open, or they are open and have sent the
 *     establish_rendezvous cell but haven't received an ack.
 *   circuits that are c_rend_ready are open and have received a
 *     rend ack, but haven't heard from bob yet. if they have a
 *     buildstate->pending_final_cpath then they're expecting a
 *     cell from bob, else they're not.
 *   circuits that are c_rend_ready_intro_acked are open, and
 *     some intro circ has sent its intro and received an ack.
 *   circuits that are c_rend_joined are open, have heard from
 *     bob, and are talking to him.
 */
/** Client-side circuit purpose: Normal circuit, with cpath. */
#define CIRCUIT_PURPOSE_C_GENERAL 5
/** Client-side circuit purpose: at Alice, connecting to intro point. */
#define CIRCUIT_PURPOSE_C_INTRODUCING 6
/** Client-side circuit purpose: at Alice, sent INTRODUCE1 to intro point,
 * waiting for ACK/NAK. */
#define CIRCUIT_PURPOSE_C_INTRODUCE_ACK_WAIT 7
/** Client-side circuit purpose: at Alice, introduced and acked, closing. */
#define CIRCUIT_PURPOSE_C_INTRODUCE_ACKED 8
/** Client-side circuit purpose: at Alice, waiting for ack. */
#define CIRCUIT_PURPOSE_C_ESTABLISH_REND 9
/** Client-side circuit purpose: at Alice, waiting for Bob. */
#define CIRCUIT_PURPOSE_C_REND_READY 10
/** Client-side circuit purpose: at Alice, waiting for Bob, INTRODUCE
 * has been acknowledged. */
#define CIRCUIT_PURPOSE_C_REND_READY_INTRO_ACKED 11
/** Client-side circuit purpose: at Alice, rendezvous established. */
#define CIRCUIT_PURPOSE_C_REND_JOINED 12
/** This circuit is used for build time measurement only */
#define CIRCUIT_PURPOSE_C_MEASURE_TIMEOUT 13
#define _CIRCUIT_PURPOSE_C_MAX 13
/** Hidden-service-side circuit purpose: at Bob, waiting for introductions. */
#define CIRCUIT_PURPOSE_S_ESTABLISH_INTRO 14
/** Hidden-service-side circuit purpose: at Bob, successfully established
 * intro. */
#define CIRCUIT_PURPOSE_S_INTRO 15
/** Hidden-service-side circuit purpose: at Bob, connecting to rend point. */
#define CIRCUIT_PURPOSE_S_CONNECT_REND 16
/** Hidden-service-side circuit purpose: at Bob, rendezvous established. */
#define CIRCUIT_PURPOSE_S_REND_JOINED 17
/** A testing circuit; not meant to be used for actual traffic. */
#define CIRCUIT_PURPOSE_TESTING 18
/** A controller made this circuit and Tor should not use it. */
#define CIRCUIT_PURPOSE_CONTROLLER 19
#define _CIRCUIT_PURPOSE_MAX 19
/** A catch-all for unrecognized purposes. Currently we don't expect
 * to make or see any circuits with this purpose. */
#define CIRCUIT_PURPOSE_UNKNOWN 255

/** True iff the circuit purpose <b>p</b> is for a circuit that
 * originated at this node. */
#define CIRCUIT_PURPOSE_IS_ORIGIN(p) ((p)>_CIRCUIT_PURPOSE_OR_MAX)
/** True iff the circuit purpose <b>p</b> is for a circuit that originated
 * here to serve as a client.  (Hidden services don't count here.) */
#define CIRCUIT_PURPOSE_IS_CLIENT(p)  \
  ((p)> _CIRCUIT_PURPOSE_OR_MAX &&    \
   (p)<=_CIRCUIT_PURPOSE_C_MAX)
/** True iff the circuit_t <b>c</b> is actually an origin_circuit_t. */
#define CIRCUIT_IS_ORIGIN(c) (CIRCUIT_PURPOSE_IS_ORIGIN((c)->purpose))
/** True iff the circuit purpose <b>p</b> is for an established rendezvous
 * circuit. */
#define CIRCUIT_PURPOSE_IS_ESTABLISHED_REND(p) \
  ((p) == CIRCUIT_PURPOSE_C_REND_JOINED ||     \
   (p) == CIRCUIT_PURPOSE_S_REND_JOINED)

/** How many circuits do we want simultaneously in-progress to handle
 * a given stream? */
#define MIN_CIRCUITS_HANDLING_STREAM 2

/* These RELAY_COMMAND constants define values for relay cell commands, and
* must match those defined in tor-spec.txt. */
#define RELAY_COMMAND_BEGIN 1
#define RELAY_COMMAND_DATA 2
#define RELAY_COMMAND_END 3
#define RELAY_COMMAND_CONNECTED 4
#define RELAY_COMMAND_SENDME 5
#define RELAY_COMMAND_EXTEND 6
#define RELAY_COMMAND_EXTENDED 7
#define RELAY_COMMAND_TRUNCATE 8
#define RELAY_COMMAND_TRUNCATED 9
#define RELAY_COMMAND_DROP 10
#define RELAY_COMMAND_RESOLVE 11
#define RELAY_COMMAND_RESOLVED 12
#define RELAY_COMMAND_BEGIN_DIR 13

#define RELAY_COMMAND_ESTABLISH_INTRO 32
#define RELAY_COMMAND_ESTABLISH_RENDEZVOUS 33
#define RELAY_COMMAND_INTRODUCE1 34
#define RELAY_COMMAND_INTRODUCE2 35
#define RELAY_COMMAND_RENDEZVOUS1 36
#define RELAY_COMMAND_RENDEZVOUS2 37
#define RELAY_COMMAND_INTRO_ESTABLISHED 38
#define RELAY_COMMAND_RENDEZVOUS_ESTABLISHED 39
#define RELAY_COMMAND_INTRODUCE_ACK 40

/* Reasons why an OR connection is closed. */
#define END_OR_CONN_REASON_DONE           1
#define END_OR_CONN_REASON_REFUSED        2 /* connection refused */
#define END_OR_CONN_REASON_OR_IDENTITY    3
#define END_OR_CONN_REASON_CONNRESET      4 /* connection reset by peer */
#define END_OR_CONN_REASON_TIMEOUT        5
#define END_OR_CONN_REASON_NO_ROUTE       6 /* no route to host/net */
#define END_OR_CONN_REASON_IO_ERROR       7 /* read/write error */
#define END_OR_CONN_REASON_RESOURCE_LIMIT 8 /* sockets, buffers, etc */
#define END_OR_CONN_REASON_MISC           9

/* Reasons why we (or a remote OR) might close a stream. See tor-spec.txt for
 * documentation of these.  The values must match. */
#define END_STREAM_REASON_MISC 1
#define END_STREAM_REASON_RESOLVEFAILED 2
#define END_STREAM_REASON_CONNECTREFUSED 3
#define END_STREAM_REASON_EXITPOLICY 4
#define END_STREAM_REASON_DESTROY 5
#define END_STREAM_REASON_DONE 6
#define END_STREAM_REASON_TIMEOUT 7
#define END_STREAM_REASON_NOROUTE 8
#define END_STREAM_REASON_HIBERNATING 9
#define END_STREAM_REASON_INTERNAL 10
#define END_STREAM_REASON_RESOURCELIMIT 11
#define END_STREAM_REASON_CONNRESET 12
#define END_STREAM_REASON_TORPROTOCOL 13
#define END_STREAM_REASON_NOTDIRECTORY 14
#define END_STREAM_REASON_ENTRYPOLICY 15

/* These high-numbered end reasons are not part of the official spec,
 * and are not intended to be put in relay end cells. They are here
 * to be more informative when sending back socks replies to the
 * application. */
/* XXXX 256 is no longer used; feel free to reuse it. */
/** We were unable to attach the connection to any circuit at all. */
/* XXXX the ways we use this one don't make a lot of sense. */
#define END_STREAM_REASON_CANT_ATTACH 257
/** We can't connect to any directories at all, so we killed our streams
 * before they can time out. */
#define END_STREAM_REASON_NET_UNREACHABLE 258
/** This is a SOCKS connection, and the client used (or misused) the SOCKS
 * protocol in a way we couldn't handle. */
#define END_STREAM_REASON_SOCKSPROTOCOL 259
/** This is a transparent proxy connection, but we can't extract the original
 * target address:port. */
#define END_STREAM_REASON_CANT_FETCH_ORIG_DEST 260
/** This is a connection on the NATD port, and the destination IP:Port was
 * either ill-formed or out-of-range. */
#define END_STREAM_REASON_INVALID_NATD_DEST 261
/** The target address is in a private network (like 127.0.0.1 or 10.0.0.1);
 * you don't want to do that over a randomly chosen exit */
#define END_STREAM_REASON_PRIVATE_ADDR 262

/** Bitwise-and this value with endreason to mask out all flags. */
#define END_STREAM_REASON_MASK 511

/** Bitwise-or this with the argument to control_event_stream_status
 * to indicate that the reason came from an END cell. */
#define END_STREAM_REASON_FLAG_REMOTE 512
/** Bitwise-or this with the argument to control_event_stream_status
 * to indicate that we already sent a CLOSED stream event. */
#define END_STREAM_REASON_FLAG_ALREADY_SENT_CLOSED 1024
/** Bitwise-or this with endreason to indicate that we already sent
 * a socks reply, and no further reply needs to be sent from
 * connection_mark_unattached_ap(). */
#define END_STREAM_REASON_FLAG_ALREADY_SOCKS_REPLIED 2048

/** Reason for remapping an AP connection's address: we have a cached
 * answer. */
#define REMAP_STREAM_SOURCE_CACHE 1
/** Reason for remapping an AP connection's address: the exit node told us an
 * answer. */
#define REMAP_STREAM_SOURCE_EXIT 2

/* 'type' values to use in RESOLVED cells.  Specified in tor-spec.txt. */
#define RESOLVED_TYPE_HOSTNAME 0
#define RESOLVED_TYPE_IPV4 4
#define RESOLVED_TYPE_IPV6 6
#define RESOLVED_TYPE_ERROR_TRANSIENT 0xF0
#define RESOLVED_TYPE_ERROR 0xF1

/* Negative reasons are internal: we never send them in a DESTROY or TRUNCATE
 * call; they only go to the controller for tracking  */
/** Our post-timeout circuit time measurement period expired.
 * We must give up now */
#define END_CIRC_REASON_MEASUREMENT_EXPIRED -3

/** We couldn't build a path for this circuit. */
#define END_CIRC_REASON_NOPATH          -2
/** Catch-all "other" reason for closing origin circuits. */
#define END_CIRC_AT_ORIGIN              -1

/* Reasons why we (or a remote OR) might close a circuit. See tor-spec.txt for
 * documentation of these. */
#define _END_CIRC_REASON_MIN            0
#define END_CIRC_REASON_NONE            0
#define END_CIRC_REASON_TORPROTOCOL     1
#define END_CIRC_REASON_INTERNAL        2
#define END_CIRC_REASON_REQUESTED       3
#define END_CIRC_REASON_HIBERNATING     4
#define END_CIRC_REASON_RESOURCELIMIT   5
#define END_CIRC_REASON_CONNECTFAILED   6
#define END_CIRC_REASON_OR_IDENTITY     7
#define END_CIRC_REASON_OR_CONN_CLOSED  8
#define END_CIRC_REASON_FINISHED        9
#define END_CIRC_REASON_TIMEOUT         10
#define END_CIRC_REASON_DESTROYED       11
#define END_CIRC_REASON_NOSUCHSERVICE   12
#define _END_CIRC_REASON_MAX            12

/** Bitwise-OR this with the argument to circuit_mark_for_close() or
 * control_event_circuit_status() to indicate that the reason was
 * passed through from a destroy or truncate cell. */
#define END_CIRC_REASON_FLAG_REMOTE     512

/** Length of 'y' portion of 'y.onion' URL. */
#define REND_SERVICE_ID_LEN_BASE32 16

/** Length of 'y.onion' including '.onion' URL. */
#define REND_SERVICE_ADDRESS_LEN (16+1+5)

/** Length of a binary-encoded rendezvous service ID. */
#define REND_SERVICE_ID_LEN 10

/** Time period for which a v2 descriptor will be valid. */
#define REND_TIME_PERIOD_V2_DESC_VALIDITY (24*60*60)

/** Time period within which two sets of v2 descriptors will be uploaded in
 * parallel. */
#define REND_TIME_PERIOD_OVERLAPPING_V2_DESCS (60*60)

/** Number of non-consecutive replicas (i.e. distributed somewhere
 * in the ring) for a descriptor. */
#define REND_NUMBER_OF_NON_CONSECUTIVE_REPLICAS 2

/** Number of consecutive replicas for a descriptor. */
#define REND_NUMBER_OF_CONSECUTIVE_REPLICAS 3

/** Length of v2 descriptor ID (32 base32 chars = 160 bits). */
#define REND_DESC_ID_V2_LEN_BASE32 32

/** Length of the base32-encoded secret ID part of versioned hidden service
 * descriptors. */
#define REND_SECRET_ID_PART_LEN_BASE32 32

/** Length of the base32-encoded hash of an introduction point's
 * identity key. */
#define REND_INTRO_POINT_ID_LEN_BASE32 32

/** Length of the descriptor cookie that is used for client authorization
 * to hidden services. */
#define REND_DESC_COOKIE_LEN 16

/** Length of the base64-encoded descriptor cookie that is used for
 * exchanging client authorization between hidden service and client. */
#define REND_DESC_COOKIE_LEN_BASE64 22

/** Length of client identifier in encrypted introduction points for hidden
 * service authorization type 'basic'. */
#define REND_BASIC_AUTH_CLIENT_ID_LEN 4

/** Multiple of the number of clients to which the real number of clients
 * is padded with fake clients for hidden service authorization type
 * 'basic'. */
#define REND_BASIC_AUTH_CLIENT_MULTIPLE 16

/** Length of client entry consisting of client identifier and encrypted
 * session key for hidden service authorization type 'basic'. */
#define REND_BASIC_AUTH_CLIENT_ENTRY_LEN (REND_BASIC_AUTH_CLIENT_ID_LEN \
                                          + CIPHER_KEY_LEN)

/** Maximum size of v2 hidden service descriptors. */
#define REND_DESC_MAX_SIZE (20 * 1024)

/** Legal characters for use in authorized client names for a hidden
 * service. */
#define REND_LEGAL_CLIENTNAME_CHARACTERS \
  "abcdefghijklmnopqrstuvwxyzABCDEFGHIJKLMNOPQRSTUVWXYZ0123456789+-_"

/** Maximum length of authorized client names for a hidden service. */
#define REND_CLIENTNAME_MAX_LEN 16

/** Length of the rendezvous cookie that is used to connect circuits at the
 * rendezvous point. */
#define REND_COOKIE_LEN DIGEST_LEN

/** Client authorization type that a hidden service performs. */
typedef enum rend_auth_type_t {
  REND_NO_AUTH      = 0,
  REND_BASIC_AUTH   = 1,
  REND_STEALTH_AUTH = 2,
} rend_auth_type_t;

/** Client-side configuration of authorization for a hidden service. */
typedef struct rend_service_authorization_t {
  char descriptor_cookie[REND_DESC_COOKIE_LEN];
  char onion_address[REND_SERVICE_ADDRESS_LEN+1];
  rend_auth_type_t auth_type;
} rend_service_authorization_t;

/** Client- and server-side data that is used for hidden service connection
 * establishment. Not all fields contain data depending on where this struct
 * is used. */
typedef struct rend_data_t {
  /** Onion address (without the .onion part) that a client requests. */
  char onion_address[REND_SERVICE_ID_LEN_BASE32+1];

  /** (Optional) descriptor cookie that is used by a client. */
  char descriptor_cookie[REND_DESC_COOKIE_LEN];

  /** Authorization type for accessing a service used by a client. */
  rend_auth_type_t auth_type;

  /** Hash of the hidden service's PK used by a service. */
  char rend_pk_digest[DIGEST_LEN];

  /** Rendezvous cookie used by both, client and service. */
  char rend_cookie[REND_COOKIE_LEN];
} rend_data_t;

/** Time interval for tracking possible replays of INTRODUCE2 cells.
 * Incoming cells with timestamps half of this interval in the past or
 * future are dropped immediately. */
#define REND_REPLAY_TIME_INTERVAL (60 * 60)

/** Used to indicate which way a cell is going on a circuit. */
typedef enum {
  CELL_DIRECTION_IN=1, /**< The cell is moving towards the origin. */
  CELL_DIRECTION_OUT=2, /**< The cell is moving away from the origin. */
} cell_direction_t;

/** Initial value for both sides of a circuit transmission window when the
 * circuit is initialized.  Measured in cells. */
#define CIRCWINDOW_START 1000
#define CIRCWINDOW_START_MIN 100
#define CIRCWINDOW_START_MAX 1000
/** Amount to increment a circuit window when we get a circuit SENDME. */
#define CIRCWINDOW_INCREMENT 100
/** Initial value on both sides of a stream transmission window when the
 * stream is initialized.  Measured in cells. */
#define STREAMWINDOW_START 500
/** Amount to increment a stream window when we get a stream SENDME. */
#define STREAMWINDOW_INCREMENT 50

/* Cell commands.  These values are defined in tor-spec.txt. */
#define CELL_PADDING 0
#define CELL_CREATE 1
#define CELL_CREATED 2
#define CELL_RELAY 3
#define CELL_DESTROY 4
#define CELL_CREATE_FAST 5
#define CELL_CREATED_FAST 6
#define CELL_VERSIONS 7
#define CELL_NETINFO 8
#define CELL_RELAY_EARLY 9

/** True iff the cell command <b>x</b> is one that implies a variable-length
 * cell. */
#define CELL_COMMAND_IS_VAR_LENGTH(x) ((x) == CELL_VERSIONS)

/** How long to test reachability before complaining to the user. */
#define TIMEOUT_UNTIL_UNREACHABILITY_COMPLAINT (20*60)

/** Legal characters in a nickname. */
#define LEGAL_NICKNAME_CHARACTERS \
  "abcdefghijklmnopqrstuvwxyzABCDEFGHIJKLMNOPQRSTUVWXYZ0123456789"

/** Name to use in client TLS certificates if no nickname is given. Once
 * Tor 0.1.2.x is obsolete, we can remove this. */
#define DEFAULT_CLIENT_NICKNAME "client"

/** Name chosen by routers that don't configure nicknames */
#define UNNAMED_ROUTER_NICKNAME "Unnamed"

/** Number of bytes in a SOCKS4 header. */
#define SOCKS4_NETWORK_LEN 8

/*
 * Relay payload:
 *         Relay command           [1 byte]
 *         Recognized              [2 bytes]
 *         Stream ID               [2 bytes]
 *         Partial SHA-1           [4 bytes]
 *         Length                  [2 bytes]
 *         Relay payload           [498 bytes]
 */

/** Number of bytes in a cell, minus cell header. */
#define CELL_PAYLOAD_SIZE 509
/** Number of bytes in a cell transmitted over the network. */
#define CELL_NETWORK_SIZE 512

/** Length of a header on a variable-length cell. */
#define VAR_CELL_HEADER_SIZE 5

/** Number of bytes in a relay cell's header (not including general cell
 * header). */
#define RELAY_HEADER_SIZE (1+2+2+4+2)
/** Largest number of bytes that can fit in a relay cell payload. */
#define RELAY_PAYLOAD_SIZE (CELL_PAYLOAD_SIZE-RELAY_HEADER_SIZE)

/** Identifies a circuit on an or_connection */
typedef uint16_t circid_t;
/** Identifies a stream on a circuit */
typedef uint16_t streamid_t;

/** Parsed onion routing cell.  All communication between nodes
 * is via cells. */
typedef struct cell_t {
  circid_t circ_id; /**< Circuit which received the cell. */
  uint8_t command; /**< Type of the cell: one of CELL_PADDING, CELL_CREATE,
                    * CELL_DESTROY, etc */
  uint8_t payload[CELL_PAYLOAD_SIZE]; /**< Cell body. */
} cell_t;

/** Parsed variable-length onion routing cell. */
typedef struct var_cell_t {
  /** Type of the cell: CELL_VERSIONS, etc. */
  uint8_t command;
  /** Circuit thich received the cell */
  circid_t circ_id;
  /** Number of bytes actually stored in <b>payload</b> */
  uint16_t payload_len;
  /** Payload of this cell */
  uint8_t payload[FLEXIBLE_ARRAY_MEMBER];
} var_cell_t;

/** A cell as packed for writing to the network. */
typedef struct packed_cell_t {
  struct packed_cell_t *next; /**< Next cell queued on this circuit. */
  char body[CELL_NETWORK_SIZE]; /**< Cell as packed for network. */
} packed_cell_t;

/** Number of cells added to a circuit queue including their insertion
 * time on 10 millisecond detail; used for buffer statistics. */
typedef struct insertion_time_elem_t {
  struct insertion_time_elem_t *next; /**< Next element in queue. */
  uint32_t insertion_time; /**< When were cells inserted (in 10 ms steps
                             * starting at 0:00 of the current day)? */
  unsigned counter; /**< How many cells were inserted? */
} insertion_time_elem_t;

/** Queue of insertion times. */
typedef struct insertion_time_queue_t {
  struct insertion_time_elem_t *first; /**< First element in queue. */
  struct insertion_time_elem_t *last; /**< Last element in queue. */
} insertion_time_queue_t;

/** A queue of cells on a circuit, waiting to be added to the
 * or_connection_t's outbuf. */
typedef struct cell_queue_t {
  packed_cell_t *head; /**< The first cell, or NULL if the queue is empty. */
  packed_cell_t *tail; /**< The last cell, or NULL if the queue is empty. */
  int n; /**< The number of cells in the queue. */
  insertion_time_queue_t *insertion_times; /**< Insertion times of cells. */
} cell_queue_t;

/** Beginning of a RELAY cell payload. */
typedef struct {
  uint8_t command; /**< The end-to-end relay command. */
  uint16_t recognized; /**< Used to tell whether cell is for us. */
  streamid_t stream_id; /**< Which stream is this cell associated with? */
  char integrity[4]; /**< Used to tell whether cell is corrupted. */
  uint16_t length; /**< How long is the payload body? */
} relay_header_t;

typedef struct buf_t buf_t;
typedef struct socks_request_t socks_request_t;

/* Values for connection_t.magic: used to make sure that downcasts (casts from
* connection_t to foo_connection_t) are safe. */
#define BASE_CONNECTION_MAGIC 0x7C3C304Eu
#define OR_CONNECTION_MAGIC 0x7D31FF03u
#define EDGE_CONNECTION_MAGIC 0xF0374013u
#define DIR_CONNECTION_MAGIC 0x9988ffeeu
#define CONTROL_CONNECTION_MAGIC 0x8abc765du

/** Description of a connection to another host or process, and associated
 * data.
 *
 * A connection is named based on what it's connected to -- an "OR
 * connection" has a Tor node on the other end, an "exit
 * connection" has a website or other server on the other end, and an
 * "AP connection" has an application proxy (and thus a user) on the
 * other end.
 *
 * Every connection has a type and a state.  Connections never change
 * their type, but can go through many state changes in their lifetime.
 *
 * Every connection has two associated input and output buffers.
 * Listeners don't use them.  For non-listener connections, incoming
 * data is appended to conn->inbuf, and outgoing data is taken from
 * conn->outbuf.  Connections differ primarily in the functions called
 * to fill and drain these buffers.
 */
typedef struct connection_t {
  uint32_t magic; /**< For memory debugging: must equal one of
                   * *_CONNECTION_MAGIC. */

  uint8_t state; /**< Current state of this connection. */
  unsigned int type:4; /**< What kind of connection is this? */
  unsigned int purpose:5; /**< Only used for DIR and EXIT types currently. */

  /* The next fields are all one-bit booleans. Some are only applicable to
   * connection subtypes, but we hold them here anyway, to save space.
   */
  unsigned int read_blocked_on_bw:1; /**< Boolean: should we start reading
                            * again once the bandwidth throttler allows it? */
  unsigned int write_blocked_on_bw:1; /**< Boolean: should we start writing
                             * again once the bandwidth throttler allows
                             * writes? */
  unsigned int hold_open_until_flushed:1; /**< Despite this connection's being
                                      * marked for close, do we flush it
                                      * before closing it? */
  unsigned int inbuf_reached_eof:1; /**< Boolean: did read() return 0 on this
                                     * conn? */
  /** Set to 1 when we're inside connection_flushed_some to keep us from
   * calling connection_handle_write() recursively. */
  unsigned int in_flushed_some:1;

  /* For linked connections:
   */
  unsigned int linked:1; /**< True if there is, or has been, a linked_conn. */
  /** True iff we'd like to be notified about read events from the
   * linked conn. */
  unsigned int reading_from_linked_conn:1;
  /** True iff we're willing to write to the linked conn. */
  unsigned int writing_to_linked_conn:1;
  /** True iff we're currently able to read on the linked conn, and our
   * read_event should be made active with libevent. */
  unsigned int active_on_link:1;
  /** True iff we've called connection_close_immediate() on this linked
   * connection. */
  unsigned int linked_conn_is_closed:1;

  /** CONNECT/SOCKS proxy client handshake state (for outgoing connections). */
  unsigned int proxy_state:4;

  /** Our socket; -1 if this connection is closed, or has no socket. */
  evutil_socket_t s;
  int conn_array_index; /**< Index into the global connection array. */

  struct event *read_event; /**< Libevent event structure. */
  struct event *write_event; /**< Libevent event structure. */
  buf_t *inbuf; /**< Buffer holding data read over this connection. */
  buf_t *outbuf; /**< Buffer holding data to write over this connection. */
  size_t outbuf_flushlen; /**< How much data should we try to flush from the
                           * outbuf? */
  time_t timestamp_lastread; /**< When was the last time libevent said we could
                              * read? */
  time_t timestamp_lastwritten; /**< When was the last time libevent said we
                                 * could write? */

#ifdef USE_BUFFEREVENTS
  struct bufferevent *bufev; /**< A Libevent buffered IO structure. */
#endif

  time_t timestamp_created; /**< When was this connection_t created? */

  /* XXXX_IP6 make this IPv6-capable */
  int socket_family; /**< Address family of this connection's socket.  Usually
                      * AF_INET, but it can also be AF_UNIX, or in the future
                      * AF_INET6 */
  tor_addr_t addr; /**< IP of the other side of the connection; used to
                    * identify routers, along with port. */
  uint16_t port; /**< If non-zero, port on the other end
                  * of the connection. */
  uint16_t marked_for_close; /**< Should we close this conn on the next
                              * iteration of the main loop? (If true, holds
                              * the line number where this connection was
                              * marked.) */
  const char *marked_for_close_file; /**< For debugging: in which file were
                                      * we marked for close? */
  char *address; /**< FQDN (or IP) of the guy on the other end.
                  * strdup into this, because free_connection() frees it. */
  /** Another connection that's connected to this one in lieu of a socket. */
  struct connection_t *linked_conn;

  /** Unique identifier for this connection on this Tor instance. */
  uint64_t global_identifier;

  /* XXXX023 move this field, and all the listener-only fields (just
     socket_family, I think), into a new listener_connection_t subtype. */
  /** If the connection is a CONN_TYPE_AP_DNS_LISTENER, this field points
   * to the evdns_server_port is uses to listen to and answer connections. */
  struct evdns_server_port *dns_server_port;

  /** Unique ID for measuring tunneled network status requests. */
  uint64_t dirreq_id;
} connection_t;

/** Stores flags and information related to the portion of a v2 Tor OR
 * connection handshake that happens after the TLS handshake is finished.
 */
typedef struct or_handshake_state_t {
  /** When was the VERSIONS cell sent on this connection?  Used to get
   * an estimate of the skew in the returning NETINFO reply. */
  time_t sent_versions_at;
  /** True iff we originated this connection */
  unsigned int started_here : 1;
  /** True iff we have received and processed a VERSIONS cell. */
  unsigned int received_versions : 1;
} or_handshake_state_t;

/** Subtype of connection_t for an "OR connection" -- that is, one that speaks
 * cells over TLS. */
typedef struct or_connection_t {
  connection_t _base;

  /** Hash of the public RSA key for the other side's identity key, or zeroes
   * if the other side hasn't shown us a valid identity key. */
  char identity_digest[DIGEST_LEN];
  char *nickname; /**< Nickname of OR on other side (if any). */

  tor_tls_t *tls; /**< TLS connection state. */
  int tls_error; /**< Last tor_tls error code. */
  /** When we last used this conn for any client traffic. If not
   * recent, we can rate limit it further. */
  time_t client_used;

  tor_addr_t real_addr; /**< The actual address that this connection came from
                       * or went to.  The <b>addr</b> field is prone to
                       * getting overridden by the address from the router
                       * descriptor matching <b>identity_digest</b>. */

  circ_id_type_t circ_id_type:2; /**< When we send CREATE cells along this
                                  * connection, which half of the space should
                                  * we use? */
  /** Should this connection be used for extending circuits to the server
   * matching the <b>identity_digest</b> field?  Set to true if we're pretty
   * sure we aren't getting MITMed, either because we're connected to an
   * address listed in a server descriptor, or because an authenticated
   * NETINFO cell listed the address we're connected to as recognized. */
  unsigned int is_canonical:1;
  /** True iff this connection shouldn't get any new circs attached to it,
   * because the connection is too old, or because there's a better one.
   * More generally, this flag is used to note an unhealthy connection;
   * for example, if a bad connection fails we shouldn't assume that the
   * router itself has a problem.
   */
  unsigned int is_bad_for_new_circs:1;
  uint8_t link_proto; /**< What protocol version are we using? 0 for
                       * "none negotiated yet." */
  circid_t next_circ_id; /**< Which circ_id do we try to use next on
                          * this connection?  This is always in the
                          * range 0..1<<15-1. */

  or_handshake_state_t *handshake_state; /**< If we are setting this connection
                                          * up, state information to do so. */
  time_t timestamp_lastempty; /**< When was the outbuf last completely empty?*/
  time_t timestamp_last_added_nonpadding; /** When did we last add a
                                           * non-padding cell to the outbuf? */

  /* bandwidth* and *_bucket only used by ORs in OPEN state: */
  int bandwidthrate; /**< Bytes/s added to the bucket. (OPEN ORs only.) */
  int bandwidthburst; /**< Max bucket size for this conn. (OPEN ORs only.) */
#ifndef USE_BUFFEREVENTS
  int read_bucket; /**< When this hits 0, stop receiving. Every second we
                    * add 'bandwidthrate' to this, capping it at
                    * bandwidthburst. (OPEN ORs only) */
  int write_bucket; /**< When this hits 0, stop writing. Like read_bucket. */
#else
  /** DOCDOC */
  /* XXXX we could share this among all connections. */
  struct ev_token_bucket_cfg *bucket_cfg;
#endif
  int n_circuits; /**< How many circuits use this connection as p_conn or
                   * n_conn ? */

  /** Double-linked ring of circuits with queued cells waiting for room to
   * free up on this connection's outbuf.  Every time we pull cells from a
   * circuit, we advance this pointer to the next circuit in the ring. */
  struct circuit_t *active_circuits;
  /** Priority queue of cell_ewma_t for circuits with queued cells waiting for
   * room to free up on this connection's outbuf.  Kept in heap order
   * according to EWMA.
   *
   * This is redundant with active_circuits; if we ever decide only to use the
   * cell_ewma algorithm for choosing circuits, we can remove active_circuits.
   */
  smartlist_t *active_circuit_pqueue;
  /** The tick on which the cell_ewma_ts in active_circuit_pqueue last had
   * their ewma values rescaled. */
  unsigned active_circuit_pqueue_last_recalibrated;
  struct or_connection_t *next_with_same_id; /**< Next connection with same
                                              * identity digest as this one. */
} or_connection_t;

/** Subtype of connection_t for an "edge connection" -- that is, a socks (ap)
 * connection, or an exit. */
typedef struct edge_connection_t {
  connection_t _base;

  struct edge_connection_t *next_stream; /**< Points to the next stream at this
                                          * edge, if any */
  struct crypt_path_t *cpath_layer; /**< A pointer to which node in the circ
                                     * this conn exits at. */
  int package_window; /**< How many more relay cells can I send into the
                       * circuit? */
  int deliver_window; /**< How many more relay cells can end at me? */

  /** Nickname of planned exit node -- used with .exit support. */
  char *chosen_exit_name;

  socks_request_t *socks_request; /**< SOCKS structure describing request (AP
                                   * only.) */
  struct circuit_t *on_circuit; /**< The circuit (if any) that this edge
                                 * connection is using. */

  uint32_t address_ttl; /**< TTL for address-to-addr mapping on exit
                         * connection.  Exit connections only. */

  streamid_t stream_id; /**< The stream ID used for this edge connection on its
                         * circuit */

  /** The reason why this connection is closing; passed to the controller. */
  uint16_t end_reason;

  /** Bytes read since last call to control_event_stream_bandwidth_used() */
  uint32_t n_read;

  /** Bytes written since last call to control_event_stream_bandwidth_used() */
  uint32_t n_written;

  /** What rendezvous service are we querying for? (AP only) */
  rend_data_t *rend_data;

  /** Number of times we've reassigned this application connection to
   * a new circuit. We keep track because the timeout is longer if we've
   * already retried several times. */
  uint8_t num_socks_retries;

  /** True iff this connection is for a DNS request only. */
  unsigned int is_dns_request:1;

  /** True iff this stream must attach to a one-hop circuit (e.g. for
   * begin_dir). */
  unsigned int want_onehop:1;
  /** True iff this stream should use a BEGIN_DIR relay command to establish
   * itself rather than BEGIN (either via onehop or via a whole circuit). */
  unsigned int use_begindir:1;

  unsigned int edge_has_sent_end:1; /**< For debugging; only used on edge
                         * connections.  Set once we've set the stream end,
                         * and check in connection_about_to_close_connection().
                         */
  /** True iff we've blocked reading until the circuit has fewer queued
   * cells. */
  unsigned int edge_blocked_on_circ:1;
  /** For AP connections only. If 1, and we fail to reach the chosen exit,
   * stop requiring it. */
  unsigned int chosen_exit_optional:1;
  /** For AP connections only. If non-zero, this exit node was picked as
   * a result of the TrackHostExit, and the value decrements every time
   * we fail to complete a circuit to our chosen exit -- if it reaches
   * zero, abandon the associated mapaddress. */
  unsigned int chosen_exit_retries:3;

  /** True iff this is an AP connection that came from a transparent or
   * NATd connection */
  unsigned int is_transparent_ap:1;

  /** If this is a DNSPort connection, this field holds the pending DNS
   * request that we're going to try to answer.  */
  struct evdns_server_request *dns_server_request;

} edge_connection_t;

/** Subtype of connection_t for an "directory connection" -- that is, an HTTP
 * connection to retrieve or serve directory material. */
typedef struct dir_connection_t {
  connection_t _base;

 /** Which 'resource' did we ask the directory for? This is typically the part
  * of the URL string that defines, relative to the directory conn purpose,
  * what thing we want.  For example, in router descriptor downloads by
  * descriptor digest, it contains "d/", then one ore more +-separated
  * fingerprints.
  **/
  char *requested_resource;
  unsigned int dirconn_direct:1; /**< Is this dirconn direct, or via Tor? */

  /* Used only for server sides of some dir connections, to implement
   * "spooling" of directory material to the outbuf.  Otherwise, we'd have
   * to append everything to the outbuf in one enormous chunk. */
  /** What exactly are we spooling right now? */
  enum {
    DIR_SPOOL_NONE=0, DIR_SPOOL_SERVER_BY_DIGEST, DIR_SPOOL_SERVER_BY_FP,
    DIR_SPOOL_EXTRA_BY_DIGEST, DIR_SPOOL_EXTRA_BY_FP,
    DIR_SPOOL_CACHED_DIR, DIR_SPOOL_NETWORKSTATUS,
    DIR_SPOOL_MICRODESC, /* NOTE: if we add another entry, add another bit. */
  } dir_spool_src : 3;
  /** If we're fetching descriptors, what router purpose shall we assign
   * to them? */
  uint8_t router_purpose;
  /** List of fingerprints for networkstatuses or descriptors to be spooled. */
  smartlist_t *fingerprint_stack;
  /** A cached_dir_t object that we're currently spooling out */
  struct cached_dir_t *cached_dir;
  /** The current offset into cached_dir. */
  off_t cached_dir_offset;
  /** The zlib object doing on-the-fly compression for spooled data. */
  tor_zlib_state_t *zlib_state;

  /** What rendezvous service are we querying for? */
  rend_data_t *rend_data;

  char identity_digest[DIGEST_LEN]; /**< Hash of the public RSA key for
                                     * the directory server's signing key. */

} dir_connection_t;

/** Subtype of connection_t for an connection to a controller. */
typedef struct control_connection_t {
  connection_t _base;

  uint32_t event_mask; /**< Bitfield: which events does this controller
                        * care about? */

  /** True if we have sent a protocolinfo reply on this connection. */
  unsigned int have_sent_protocolinfo:1;

  /** Amount of space allocated in incoming_cmd. */
  uint32_t incoming_cmd_len;
  /** Number of bytes currently stored in incoming_cmd. */
  uint32_t incoming_cmd_cur_len;
  /** A control command that we're reading from the inbuf, but which has not
   * yet arrived completely. */
  char *incoming_cmd;
} control_connection_t;

/** Cast a connection_t subtype pointer to a connection_t **/
#define TO_CONN(c) (&(((c)->_base)))
/** Helper macro: Given a pointer to to._base, of type from*, return &to. */
#define DOWNCAST(to, ptr) ((to*)SUBTYPE_P(ptr, to, _base))

/** Convert a connection_t* to an or_connection_t*; assert if the cast is
 * invalid. */
static or_connection_t *TO_OR_CONN(connection_t *);
/** Convert a connection_t* to a dir_connection_t*; assert if the cast is
 * invalid. */
static dir_connection_t *TO_DIR_CONN(connection_t *);
/** Convert a connection_t* to an edge_connection_t*; assert if the cast is
 * invalid. */
static edge_connection_t *TO_EDGE_CONN(connection_t *);
/** Convert a connection_t* to an control_connection_t*; assert if the cast is
 * invalid. */
static control_connection_t *TO_CONTROL_CONN(connection_t *);

static INLINE or_connection_t *TO_OR_CONN(connection_t *c)
{
  tor_assert(c->magic == OR_CONNECTION_MAGIC);
  return DOWNCAST(or_connection_t, c);
}
static INLINE dir_connection_t *TO_DIR_CONN(connection_t *c)
{
  tor_assert(c->magic == DIR_CONNECTION_MAGIC);
  return DOWNCAST(dir_connection_t, c);
}
static INLINE edge_connection_t *TO_EDGE_CONN(connection_t *c)
{
  tor_assert(c->magic == EDGE_CONNECTION_MAGIC);
  return DOWNCAST(edge_connection_t, c);
}
static INLINE control_connection_t *TO_CONTROL_CONN(connection_t *c)
{
  tor_assert(c->magic == CONTROL_CONNECTION_MAGIC);
  return DOWNCAST(control_connection_t, c);
}

/* Conditional macros to help write code that works whether bufferevents are
   disabled or not.

   We can't just write:
      if (conn->bufev) {
        do bufferevent stuff;
      } else {
        do other stuff;
      }
   because the bufferevent stuff won't even compile unless we have a fairly
   new version of Libevent.  Instead, we say:
      IF_HAS_BUFFEREVENT(conn, { do_bufferevent_stuff } );
   or:
      IF_HAS_BUFFEREVENT(conn, {
        do bufferevent stuff;
      }) ELSE_IF_NO_BUFFEREVENT {
        do non-bufferevent stuff;
      }
   If we're compiling with bufferevent support, then the macros expand more or
   less to:
      if (conn->bufev) {
        do_bufferevent_stuff;
      } else {
        do non-bufferevent stuff;
      }
   and if we aren't using bufferevents, they expand more or less to:
      { do non-bufferevent stuff; }
*/
#ifdef USE_BUFFEREVENTS
#define HAS_BUFFEREVENT(c) (((c)->bufev) != NULL)
#define IF_HAS_BUFFEREVENT(c, stmt)                \
  if ((c)->bufev) do {                             \
      stmt ;                                       \
  } while (0)
#define ELSE_IF_NO_BUFFEREVENT ; else
#define IF_HAS_NO_BUFFEREVENT(c)                   \
  if (NULL == (c)->bufev)
#else
#define HAS_BUFFEREVENT(c) (0)
#define IF_HAS_BUFFEREVENT(c, stmt) (void)0
#define ELSE_IF_NO_BUFFEREVENT ;
#define IF_HAS_NO_BUFFEREVENT(c)                \
  if (1)
#endif

/** What action type does an address policy indicate: accept or reject? */
typedef enum {
  ADDR_POLICY_ACCEPT=1,
  ADDR_POLICY_REJECT=2,
} addr_policy_action_t;

/** A reference-counted address policy rule. */
typedef struct addr_policy_t {
  int refcnt; /**< Reference count */
  addr_policy_action_t policy_type:2;/**< What to do when the policy matches.*/
  unsigned int is_private:1; /**< True iff this is the pseudo-address,
                              * "private". */
  unsigned int is_canonical:1; /**< True iff this policy is the canonical
                                * copy (stored in a hash table to avoid
                                * duplication of common policies) */
  maskbits_t maskbits; /**< Accept/reject all addresses <b>a</b> such that the
                 * first <b>maskbits</b> bits of <b>a</b> match
                 * <b>addr</b>. */
  tor_addr_t addr; /**< Base address to accept or reject. */
  uint16_t prt_min; /**< Lowest port number to accept/reject. */
  uint16_t prt_max; /**< Highest port number to accept/reject. */
} addr_policy_t;

/** A cached_dir_t represents a cacheable directory object, along with its
 * compressed form. */
typedef struct cached_dir_t {
  char *dir; /**< Contents of this object, NUL-terminated. */
  char *dir_z; /**< Compressed contents of this object. */
  size_t dir_len; /**< Length of <b>dir</b> (not counting its NUL). */
  size_t dir_z_len; /**< Length of <b>dir_z</b>. */
  time_t published; /**< When was this object published. */
  digests_t digests; /**< Digests of this object (networkstatus only) */
  int refcnt; /**< Reference count for this cached_dir_t. */
} cached_dir_t;

/** Enum used to remember where a signed_descriptor_t is stored and how to
 * manage the memory for signed_descriptor_body.  */
typedef enum {
  /** The descriptor isn't stored on disk at all: the copy in memory is
   * canonical; the saved_offset field is meaningless. */
  SAVED_NOWHERE=0,
  /** The descriptor is stored in the cached_routers file: the
   * signed_descriptor_body is meaningless; the signed_descriptor_len and
   * saved_offset are used to index into the mmaped cache file. */
  SAVED_IN_CACHE,
  /** The descriptor is stored in the cached_routers.new file: the
   * signed_descriptor_body and saved_offset fields are both set. */
  /* FFFF (We could also mmap the file and grow the mmap as needed, or
   * lazy-load the descriptor text by using seek and read.  We don't, for
   * now.)
   */
  SAVED_IN_JOURNAL
} saved_location_t;

/** Enumeration: what kind of download schedule are we using for a given
 * object? */
typedef enum {
  DL_SCHED_GENERIC = 0,
  DL_SCHED_CONSENSUS = 1,
  DL_SCHED_BRIDGE = 2,
} download_schedule_t;

/** Information about our plans for retrying downloads for a downloadable
 * object. */
typedef struct download_status_t {
  time_t next_attempt_at; /**< When should we try downloading this descriptor
                           * again? */
  uint8_t n_download_failures; /**< Number of failures trying to download the
                                * most recent descriptor. */
  download_schedule_t schedule : 8;
} download_status_t;

/** If n_download_failures is this high, the download can never happen. */
#define IMPOSSIBLE_TO_DOWNLOAD 255

/** The max size we expect router descriptor annotations we create to
 * be. We'll accept larger ones if we see them on disk, but we won't
 * create any that are larger than this. */
#define ROUTER_ANNOTATION_BUF_LEN 256

/** Information need to cache an onion router's descriptor. */
typedef struct signed_descriptor_t {
  /** Pointer to the raw server descriptor, preceded by annotations.  Not
   * necessarily NUL-terminated.  If saved_location is SAVED_IN_CACHE, this
   * pointer is null. */
  char *signed_descriptor_body;
  /** Length of the annotations preceding the server descriptor. */
  size_t annotations_len;
  /** Length of the server descriptor. */
  size_t signed_descriptor_len;
  /** Digest of the server descriptor, computed as specified in
   * dir-spec.txt. */
  char signed_descriptor_digest[DIGEST_LEN];
  /** Identity digest of the router. */
  char identity_digest[DIGEST_LEN];
  /** Declared publication time of the descriptor. */
  time_t published_on;
  /** For routerdescs only: digest of the corresponding extrainfo. */
  char extra_info_digest[DIGEST_LEN];
  /** For routerdescs only: Status of downloading the corresponding
   * extrainfo. */
  download_status_t ei_dl_status;
  /** Where is the descriptor saved? */
  saved_location_t saved_location;
  /** If saved_location is SAVED_IN_CACHE or SAVED_IN_JOURNAL, the offset of
   * this descriptor in the corresponding file. */
  off_t saved_offset;
  /** What position is this descriptor within routerlist->routers or
   * routerlist->old_routers? -1 for none. */
  int routerlist_index;
  /** The valid-until time of the most recent consensus that listed this
   * descriptor, or a bit after the publication time of the most recent v2
   * networkstatus that listed it.  0 for "never listed in a consensus or
   * status, so far as we know." */
  time_t last_listed_as_valid_until;
#ifdef TRACK_SERVED_TIME
  /** The last time we served anybody this descriptor.  Used for internal
   * testing to see whether we're holding on to descriptors too long. */
  time_t last_served_at; /*XXXX remove if not useful. */
#endif
  /* If true, we do not ever try to save this object in the cache. */
  unsigned int do_not_cache : 1;
  /* If true, this item is meant to represent an extrainfo. */
  unsigned int is_extrainfo : 1;
  /* If true, we got an extrainfo for this item, and the digest was right,
   * but it was incompatible. */
  unsigned int extrainfo_is_bogus : 1;
  /* If true, we are willing to transmit this item unencrypted. */
  unsigned int send_unencrypted : 1;
} signed_descriptor_t;

/** A signed integer representing a country code. */
typedef int16_t country_t;

/** Information about another onion router in the network. */
typedef struct {
  signed_descriptor_t cache_info;
  char *address; /**< Location of OR: either a hostname or an IP address. */
  char *nickname; /**< Human-readable OR name. */

  uint32_t addr; /**< IPv4 address of OR, in host order. */
  uint16_t or_port; /**< Port for TLS connections. */
  uint16_t dir_port; /**< Port for HTTP directory connections. */

  crypto_pk_env_t *onion_pkey; /**< Public RSA key for onions. */
  crypto_pk_env_t *identity_pkey;  /**< Public RSA key for signing. */

  char *platform; /**< What software/operating system is this OR using? */

  /* link info */
  uint32_t bandwidthrate; /**< How many bytes does this OR add to its token
                           * bucket per second? */
  uint32_t bandwidthburst; /**< How large is this OR's token bucket? */
  /** How many bytes/s is this router known to handle? */
  uint32_t bandwidthcapacity;
  smartlist_t *exit_policy; /**< What streams will this OR permit
                             * to exit?  NULL for 'reject *:*'. */
  long uptime; /**< How many seconds the router claims to have been up */
  smartlist_t *declared_family; /**< Nicknames of router which this router
                                 * claims are its family. */
  char *contact_info; /**< Declared contact info for this router. */
  unsigned int is_hibernating:1; /**< Whether the router claims to be
                                  * hibernating */
  unsigned int caches_extra_info:1; /**< Whether the router says it caches and
                                     * serves extrainfo documents. */
  unsigned int allow_single_hop_exits:1;  /**< Whether the router says
                                           * it allows single hop exits. */

  unsigned int wants_to_be_hs_dir:1; /**< True iff this router claims to be
                                      * a hidden service directory. */
  unsigned int policy_is_reject_star:1; /**< True iff the exit policy for this
                                         * router rejects everything. */
  /** True if, after we have added this router, we should re-launch
   * tests for it. */
  unsigned int needs_retest_if_added:1;

/** Tor can use this router for general positions in circuits; we got it
 * from a directory server as usual, or we're an authority and a server
 * uploaded it. */
#define ROUTER_PURPOSE_GENERAL 0
/** Tor should avoid using this router for circuit-building: we got it
 * from a crontroller.  If the controller wants to use it, it'll have to
 * ask for it by identity. */
#define ROUTER_PURPOSE_CONTROLLER 1
/** Tor should use this router only for bridge positions in circuits: we got
 * it via a directory request from the bridge itself, or a bridge
 * authority. x*/
#define ROUTER_PURPOSE_BRIDGE 2
/** Tor should not use this router; it was marked in cached-descriptors with
 * a purpose we didn't recognize. */
#define ROUTER_PURPOSE_UNKNOWN 255

  /* In what way did we find out about this router?  One of ROUTER_PURPOSE_*.
   * Routers of different purposes are kept segregated and used for different
   * things; see notes on ROUTER_PURPOSE_* macros above.
   */
  uint8_t purpose;

  /* The below items are used only by authdirservers for
   * reachability testing. */

  /** When was the last time we could reach this OR? */
  time_t last_reachable;
  /** When did we start testing reachability for this OR? */
  time_t testing_since;

} routerinfo_t;

/** Information needed to keep and cache a signed extra-info document. */
typedef struct extrainfo_t {
  signed_descriptor_t cache_info;
  /** The router's nickname. */
  char nickname[MAX_NICKNAME_LEN+1];
  /** True iff we found the right key for this extra-info, verified the
   * signature, and found it to be bad. */
  unsigned int bad_sig : 1;
  /** If present, we didn't have the right key to verify this extra-info,
   * so this is a copy of the signature in the document. */
  char *pending_sig;
  /** Length of pending_sig. */
  size_t pending_sig_len;
} extrainfo_t;

/** Contents of a single router entry in a network status object.
 */
typedef struct routerstatus_t {
  time_t published_on; /**< When was this router published? */
  char nickname[MAX_NICKNAME_LEN+1]; /**< The nickname this router says it
                                      * has. */
  char identity_digest[DIGEST_LEN]; /**< Digest of the router's identity
                                     * key. */
  /** Digest of the router's most recent descriptor or microdescriptor.
   * If it's a descriptor, we only use the first DIGEST_LEN bytes. */
  char descriptor_digest[DIGEST256_LEN];
  uint32_t addr; /**< IPv4 address for this router. */
  uint16_t or_port; /**< OR port for this router. */
  uint16_t dir_port; /**< Directory port for this router. */
  unsigned int is_authority:1; /**< True iff this router is an authority. */
  unsigned int is_exit:1; /**< True iff this router is a good exit. */
  unsigned int is_stable:1; /**< True iff this router stays up a long time. */
  unsigned int is_fast:1; /**< True iff this router has good bandwidth. */
  /** True iff this router is called 'running' in the consensus. We give it
   * this funny name so that we don't accidentally use this bit as a view of
   * whether we think the router is *currently* running.  If that's what you
   * want to know, look at is_running in node_t. */
  unsigned int is_flagged_running:1;
  unsigned int is_named:1; /**< True iff "nickname" belongs to this router. */
  unsigned int is_unnamed:1; /**< True iff "nickname" belongs to another
                              * router. */
  unsigned int is_valid:1; /**< True iff this router isn't invalid. */
  unsigned int is_v2_dir:1; /**< True iff this router can serve directory
                             * information with v2 of the directory
                             * protocol. (All directory caches cache v1
                             * directories.)  */
  unsigned int is_possible_guard:1; /**< True iff this router would be a good
                                     * choice as an entry guard. */
  unsigned int is_bad_exit:1; /**< True iff this node is a bad choice for
                               * an exit node. */
  unsigned int is_bad_directory:1; /**< Do we think this directory is junky,
                                    * underpowered, or otherwise useless? */
  unsigned int is_hs_dir:1; /**< True iff this router is a v2-or-later hidden
                             * service directory. */
  /** True iff we know version info for this router. (i.e., a "v" entry was
   * included.)  We'll replace all these with a big tor_version_t or a char[]
   * if the number of traits we care about ever becomes incredibly big. */
  unsigned int version_known:1;
  /** True iff this router is a version that supports BEGIN_DIR cells. */
  unsigned int version_supports_begindir:1;
  /** True iff this router is a version that supports conditional consensus
   *  downloads (signed by list of authorities). */
  unsigned int version_supports_conditional_consensus:1;
  /** True iff this router is a version that we can post extrainfo docs to. */
  unsigned int version_supports_extrainfo_upload:1;
  /** True iff this router is a version that, if it caches directory info,
   * we can get v3 downloads from. */
  unsigned int version_supports_v3_dir:1;

  unsigned int has_bandwidth:1; /**< The vote/consensus had bw info */
  unsigned int has_exitsummary:1; /**< The vote/consensus had exit summaries */
  unsigned int has_measured_bw:1; /**< The vote/consensus had a measured bw */

  uint32_t measured_bw; /**< Measured bandwidth (capacity) of the router */

  uint32_t bandwidth; /**< Bandwidth (capacity) of the router as reported in
                       * the vote/consensus, in kilobytes/sec. */
  char *exitsummary; /**< exit policy summary -
                      * XXX weasel: this probably should not stay a string. */

  /* ---- The fields below aren't derived from the networkstatus; they
   * hold local information only. */

  /** True if we, as a directory mirror, want to download the corresponding
   * routerinfo from the authority who gave us this routerstatus.  (That is,
   * if we don't have the routerinfo, and if we haven't already tried to get it
   * from this authority.)  Applies in v2 networkstatus document only.
   */
  unsigned int need_to_mirror:1;
  time_t last_dir_503_at; /**< When did this router last tell us that it
                           * was too busy to serve directory info? */
  download_status_t dl_status;

} routerstatus_t;

/** A single entry in a parsed policy summary, describing a range of ports. */
typedef struct short_policy_entry_t {
  uint16_t min_port, max_port;
} short_policy_entry_t;

/** A short_poliy_t is the parsed version of a policy summary. */
typedef struct short_policy_t {
  /** True if the members of 'entries' are port ranges to accept; false if
   * they are port ranges to reject */
  unsigned int is_accept : 1;
  /** The actual number of values in 'entries'. */
  unsigned int n_entries : 31;
  /** An array of 0 or more short_policy_entry_t values, each describing a
   * range of ports that this policy accepts or rejects (depending on the
   * value of is_accept).
   */
  short_policy_entry_t entries[FLEXIBLE_ARRAY_MEMBER];
} short_policy_t;

/** A microdescriptor is the smallest amount of information needed to build a
 * circuit through a router.  They are generated by the directory authorities,
 * using information from the uploaded routerinfo documents.  They are not
 * self-signed, but are rather authenticated by having their hash in a signed
 * networkstatus document. */
typedef struct microdesc_t {
  /** Hashtable node, used to look up the microdesc by its digest. */
  HT_ENTRY(microdesc_t) node;

  /* Cache information */

  /**  When was this microdescriptor last listed in a consensus document?
   * Once a microdesc has been unlisted long enough, we can drop it.
   */
  time_t last_listed;
  /** Where is this microdescriptor currently stored? */
  saved_location_t saved_location : 3;
  /** If true, do not attempt to cache this microdescriptor on disk. */
  unsigned int no_save : 1;
  /** If saved_location == SAVED_IN_CACHE, this field holds the offset of the
   * microdescriptor in the cache. */
  off_t off;

  /* The string containing the microdesc. */

  /** A pointer to the encoded body of the microdescriptor.  If the
   * saved_location is SAVED_IN_CACHE, then the body is a pointer into an
   * mmap'd region.  Otherwise, it is a malloc'd string.  The string might not
   * be NUL-terminated; take the length from <b>bodylen</b>. */
  char *body;
  /** The length of the microdescriptor in <b>body</b>. */
  size_t bodylen;
  /** A SHA256-digest of the microdescriptor. */
  char digest[DIGEST256_LEN];

  /* Fields in the microdescriptor. */

  /** As routerinfo_t.onion_pkey */
  crypto_pk_env_t *onion_pkey;
  /** As routerinfo_t.family */
  smartlist_t *family;
  /** Exit policy summary */
  short_policy_t *exit_policy;
} microdesc_t;

/** A node_t represents a Tor router.
 *
 * Specifically, a node_t is a Tor router as we are using it: a router that
 * we are considering for circuits, connections, and so on.  A node_t is a
 * thin wrapper around the routerstatus, routerinfo, and microdesc for a
 * single wrapper, and provides a consistent interface for all of them.
 *
 * Also, a node_t has mutable state.  While a routerinfo, a routerstatus,
 * and a microdesc have[*] only the information read from a router
 * descriptor, a consensus entry, and a microdescriptor (respectively)...
 * a node_t has flags based on *our own current opinion* of the node.
 *
 * [*] Actually, there is some leftover information in each that is mutable.
 *  We should try to excise that.
 */
typedef struct node_t {
  /* Indexing information */

  /** Used to look up the node_t by its identity digest. */
  HT_ENTRY(node_t) ht_ent;
  /** Position of the node within the list of nodes */
  int nodelist_idx;

  /** The identity digest of this node_t.  No more than one node_t per
   * identity may exist at a time. */
  char identity[DIGEST_LEN];

  microdesc_t *md;
  routerinfo_t *ri;
  routerstatus_t *rs;

  /* local info: copied from routerstatus, then possibly frobbed based
   * on experience.  Authorities set this stuff directly. */

  unsigned int is_running:1; /**< As far as we know, is this OR currently
                              * running? */
  unsigned int is_valid:1; /**< Has a trusted dirserver validated this OR?
                               *  (For Authdir: Have we validated this OR?)
                               */
  unsigned int is_fast:1; /** Do we think this is a fast OR? */
  unsigned int is_stable:1; /** Do we think this is a stable OR? */
  unsigned int is_possible_guard:1; /**< Do we think this is an OK guard? */
  unsigned int is_exit:1; /**< Do we think this is an OK exit? */
  unsigned int is_bad_exit:1; /**< Do we think this exit is censored, borked,
                               * or otherwise nasty? */
  unsigned int is_bad_directory:1; /**< Do we think this directory is junky,
                                    * underpowered, or otherwise useless? */
  unsigned int is_hs_dir:1; /**< True iff this router is a hidden service
                             * directory according to the authorities. */

  /* Local info: warning state. */

  unsigned int name_lookup_warned:1; /**< Have we warned the user for referring
                                      * to this (unnamed) router by nickname?
                                      */

  /** Local info: we treat this node as if it rejects everything */
  unsigned int rejects_all:1;

  /* Local info: derived. */

  /** According to the geoip db what country is this router in? */
  country_t country;
} node_t;

/** How many times will we try to download a router's descriptor before giving
 * up? */
#define MAX_ROUTERDESC_DOWNLOAD_FAILURES 8

/** How many times will we try to download a microdescriptor before giving
 * up? */
#define MAX_MICRODESC_DOWNLOAD_FAILURES 8

/** Contents of a v2 (non-consensus, non-vote) network status object. */
typedef struct networkstatus_v2_t {
  /** When did we receive the network-status document? */
  time_t received_on;

  /** What was the digest of the document? */
  char networkstatus_digest[DIGEST_LEN];

  /* These fields come from the actual network-status document.*/
  time_t published_on; /**< Declared publication date. */

  char *source_address; /**< Canonical directory server hostname. */
  uint32_t source_addr; /**< Canonical directory server IP. */
  uint16_t source_dirport; /**< Canonical directory server dirport. */

  unsigned int binds_names:1; /**< True iff this directory server binds
                               * names. */
  unsigned int recommends_versions:1; /**< True iff this directory server
                                       * recommends client and server software
                                       * versions. */
  unsigned int lists_bad_exits:1; /**< True iff this directory server marks
                                   * malfunctioning exits as bad. */
  /** True iff this directory server marks malfunctioning directories as
   * bad. */
  unsigned int lists_bad_directories:1;

  char identity_digest[DIGEST_LEN]; /**< Digest of signing key. */
  char *contact; /**< How to contact directory admin? (may be NULL). */
  crypto_pk_env_t *signing_key; /**< Key used to sign this directory. */
  char *client_versions; /**< comma-separated list of recommended client
                          * versions. */
  char *server_versions; /**< comma-separated list of recommended server
                          * versions. */

  smartlist_t *entries; /**< List of routerstatus_t*.   This list is kept
                         * sorted by identity_digest. */
} networkstatus_v2_t;

/** Linked list of microdesc hash lines for a single router in a directory
 * vote.
 */
typedef struct vote_microdesc_hash_t {
  /** Next element in the list, or NULL. */
  struct vote_microdesc_hash_t *next;
  /** The raw contents of the microdesc hash line, excluding the "m". */
  char *microdesc_hash_line;
} vote_microdesc_hash_t;

/** The claim about a single router, made in a vote. */
typedef struct vote_routerstatus_t {
  routerstatus_t status; /**< Underlying 'status' object for this router.
                          * Flags are redundant. */
  uint64_t flags; /**< Bit-field for all recognized flags; index into
                   * networkstatus_t.known_flags. */
  char *version; /**< The version that the authority says this router is
                  * running. */
  /** The hash or hashes that the authority claims this microdesc has. */
  vote_microdesc_hash_t *microdesc;
} vote_routerstatus_t;

/** A signature of some document by an authority. */
typedef struct document_signature_t {
  /** Declared SHA-1 digest of this voter's identity key */
  char identity_digest[DIGEST_LEN];
  /** Declared SHA-1 digest of signing key used by this voter. */
  char signing_key_digest[DIGEST_LEN];
  /** Algorithm used to compute the digest of the document. */
  digest_algorithm_t alg;
  /** Signature of the signed thing. */
  char *signature;
  /** Length of <b>signature</b> */
  int signature_len;
  unsigned int bad_signature : 1; /**< Set to true if we've tried to verify
                                   * the sig, and we know it's bad. */
  unsigned int good_signature : 1; /**< Set to true if we've verified the sig
                                     * as good. */
} document_signature_t;

/** Information about a single voter in a vote or a consensus. */
typedef struct networkstatus_voter_info_t {
  /** Declared SHA-1 digest of this voter's identity key */
  char identity_digest[DIGEST_LEN];
  char *nickname; /**< Nickname of this voter */
  /** Digest of this voter's "legacy" identity key, if any.  In vote only; for
   * consensuses, we treat legacy keys as additional signers. */
  char legacy_id_digest[DIGEST_LEN];
  char *address; /**< Address of this voter, in string format. */
  uint32_t addr; /**< Address of this voter, in IPv4, in host order. */
  uint16_t dir_port; /**< Directory port of this voter */
  uint16_t or_port; /**< OR port of this voter */
  char *contact; /**< Contact information for this voter. */
  char vote_digest[DIGEST_LEN]; /**< Digest of this voter's vote, as signed. */

  /* Nothing from here on is signed. */
  /** The signature of the document and the signature's status. */
  smartlist_t *sigs;
} networkstatus_voter_info_t;

/** Enumerates the possible seriousness values of a networkstatus document. */
typedef enum {
  NS_TYPE_VOTE,
  NS_TYPE_CONSENSUS,
  NS_TYPE_OPINION,
} networkstatus_type_t;

/** Enumerates recognized flavors of a consensus networkstatus document.  All
 * flavors of a consensus are generated from the same set of votes, but they
 * present different types information to different versions of Tor. */
typedef enum {
  FLAV_NS = 0,
  FLAV_MICRODESC = 1,
} consensus_flavor_t;

/** Which consensus flavor do we actually want to use to build circuits? */
#define USABLE_CONSENSUS_FLAVOR FLAV_NS

/** How many different consensus flavors are there? */
#define N_CONSENSUS_FLAVORS ((int)(FLAV_MICRODESC)+1)

/** A common structure to hold a v3 network status vote, or a v3 network
 * status consensus. */
typedef struct networkstatus_t {
  networkstatus_type_t type : 8; /**< Vote, consensus, or opinion? */
  consensus_flavor_t flavor : 8; /**< If a consensus, what kind? */
  time_t published; /**< Vote only: Time when vote was written. */
  time_t valid_after; /**< Time after which this vote or consensus applies. */
  time_t fresh_until; /**< Time before which this is the most recent vote or
                       * consensus. */
  time_t valid_until; /**< Time after which this vote or consensus should not
                       * be used. */

  /** Consensus only: what method was used to produce this consensus? */
  int consensus_method;
  /** Vote only: what methods is this voter willing to use? */
  smartlist_t *supported_methods;

  /** How long does this vote/consensus claim that authorities take to
   * distribute their votes to one another? */
  int vote_seconds;
  /** How long does this vote/consensus claim that authorities take to
   * distribute their consensus signatures to one another? */
  int dist_seconds;

  /** Comma-separated list of recommended client software, or NULL if this
   * voter has no opinion. */
  char *client_versions;
  char *server_versions;
  /** List of flags that this vote/consensus applies to routers.  If a flag is
   * not listed here, the voter has no opinion on what its value should be. */
  smartlist_t *known_flags;

  /** List of key=value strings for the parameters in this vote or
   * consensus, sorted by key. */
  smartlist_t *net_params;

  /** List of key=value strings for the bw weight parameters in the
   * consensus. */
  smartlist_t *weight_params;

  /** List of networkstatus_voter_info_t.  For a vote, only one element
   * is included.  For a consensus, one element is included for every voter
   * whose vote contributed to the consensus. */
  smartlist_t *voters;

  struct authority_cert_t *cert; /**< Vote only: the voter's certificate. */

  /** Digests of this document, as signed. */
  digests_t digests;

  /** List of router statuses, sorted by identity digest.  For a vote,
   * the elements are vote_routerstatus_t; for a consensus, the elements
   * are routerstatus_t. */
  smartlist_t *routerstatus_list;

  /** If present, a map from descriptor digest to elements of
   * routerstatus_list. */
  digestmap_t *desc_digest_map;
} networkstatus_t;

/** A set of signatures for a networkstatus consensus.  Unless otherwise
 * noted, all fields are as for networkstatus_t. */
typedef struct ns_detached_signatures_t {
  time_t valid_after;
  time_t fresh_until;
  time_t valid_until;
  strmap_t *digests; /**< Map from flavor name to digestset_t */
  strmap_t *signatures; /**< Map from flavor name to list of
                         * document_signature_t */
} ns_detached_signatures_t;

/** Allowable types of desc_store_t. */
typedef enum store_type_t {
  ROUTER_STORE = 0,
  EXTRAINFO_STORE = 1
} store_type_t;

/** A 'store' is a set of descriptors saved on disk, with accompanying
 * journal, mmaped as needed, rebuilt as needed. */
typedef struct desc_store_t {
  /** Filename (within DataDir) for the store.  We append .tmp to this
   * filename for a temporary file when rebuilding the store, and .new to this
   * filename for the journal. */
  const char *fname_base;
  /** Alternative (obsolete) value for fname_base: if the file named by
   * fname_base isn't present, we read from here instead, but we never write
   * here. */
  const char *fname_alt_base;
  /** Human-readable description of what this store contains. */
  const char *description;

  tor_mmap_t *mmap; /**< A mmap for the main file in the store. */

  store_type_t type; /**< What's stored in this store? */

  /** The size of the router log, in bytes. */
  size_t journal_len;
  /** The size of the router store, in bytes. */
  size_t store_len;
  /** Total bytes dropped since last rebuild: this is space currently
   * used in the cache and the journal that could be freed by a rebuild. */
  size_t bytes_dropped;
} desc_store_t;

/** Contents of a directory of onion routers. */
typedef struct {
  /** Map from server identity digest to a member of routers. */
  struct digest_ri_map_t *identity_map;
  /** Map from server descriptor digest to a signed_descriptor_t from
   * routers or old_routers. */
  struct digest_sd_map_t *desc_digest_map;
  /** Map from extra-info digest to an extrainfo_t.  Only exists for
   * routers in routers or old_routers. */
  struct digest_ei_map_t *extra_info_map;
  /** Map from extra-info digests to a signed_descriptor_t for a router
   * descriptor having that extra-info digest.  Only exists for
   * routers in routers or old_routers. */
  struct digest_sd_map_t *desc_by_eid_map;
  /** List of routerinfo_t for all currently live routers we know. */
  smartlist_t *routers;
  /** List of signed_descriptor_t for older router descriptors we're
   * caching. */
  smartlist_t *old_routers;
  /** Store holding server descriptors.  If present, any router whose
   * cache_info.saved_location == SAVED_IN_CACHE is stored in this file
   * starting at cache_info.saved_offset */
  desc_store_t desc_store;
  /** Store holding extra-info documents. */
  desc_store_t extrainfo_store;
} routerlist_t;

/** Information on router used when extending a circuit. We don't need a
 * full routerinfo_t to extend: we only need addr:port:keyid to build an OR
 * connection, and onion_key to create the onionskin. Note that for onehop
 * general-purpose tunnels, the onion_key is NULL. */
typedef struct extend_info_t {
  char nickname[MAX_HEX_NICKNAME_LEN+1]; /**< This router's nickname for
                                          * display. */
  char identity_digest[DIGEST_LEN]; /**< Hash of this router's identity key. */
  uint16_t port; /**< OR port. */
  tor_addr_t addr; /**< IP address. */
  crypto_pk_env_t *onion_key; /**< Current onionskin key. */
} extend_info_t;

/** Certificate for v3 directory protocol: binds long-term authority identity
 * keys to medium-term authority signing keys. */
typedef struct authority_cert_t {
  /** Information relating to caching this cert on disk and looking it up. */
  signed_descriptor_t cache_info;
  /** This authority's long-term authority identity key. */
  crypto_pk_env_t *identity_key;
  /** This authority's medium-term signing key. */
  crypto_pk_env_t *signing_key;
  /** The digest of <b>signing_key</b> */
  char signing_key_digest[DIGEST_LEN];
  /** The listed expiration time of this certificate. */
  time_t expires;
  /** This authority's IPv4 address, in host order. */
  uint32_t addr;
  /** This authority's directory port. */
  uint16_t dir_port;
  /** True iff this certificate was cross-certified by signing the identity
   * key with the signing key. */
  uint8_t is_cross_certified;
} authority_cert_t;

/** Bitfield enum type listing types of directory authority/directory
 * server.  */
typedef enum {
  NO_AUTHORITY      = 0,
  /** Serves/signs v1 directory information: Big lists of routers, and short
   * routerstatus documents. */
  V1_AUTHORITY      = 1 << 0,
  /** Serves/signs v2 directory information: i.e. v2 networkstatus documents */
  V2_AUTHORITY      = 1 << 1,
  /** Serves/signs v3 directory information: votes, consensuses, certs */
  V3_AUTHORITY      = 1 << 2,
  /** Serves hidden service descriptors. */
  HIDSERV_AUTHORITY = 1 << 3,
  /** Serves bridge descriptors. */
  BRIDGE_AUTHORITY  = 1 << 4,
  /** Serves extrainfo documents. (XXX Not precisely an authority type)*/
  EXTRAINFO_CACHE   = 1 << 5,
} authority_type_t;

#define CRYPT_PATH_MAGIC 0x70127012u

/** Holds accounting information for a single step in the layered encryption
 * performed by a circuit.  Used only at the client edge of a circuit. */
typedef struct crypt_path_t {
  uint32_t magic;

  /* crypto environments */
  /** Encryption key and counter for cells heading towards the OR at this
   * step. */
  crypto_cipher_env_t *f_crypto;
  /** Encryption key and counter for cells heading back from the OR at this
   * step. */
  crypto_cipher_env_t *b_crypto;

  /** Digest state for cells heading towards the OR at this step. */
  crypto_digest_env_t *f_digest; /* for integrity checking */
  /** Digest state for cells heading away from the OR at this step. */
  crypto_digest_env_t *b_digest;

  /** Current state of Diffie-Hellman key negotiation with the OR at this
   * step. */
  crypto_dh_env_t *dh_handshake_state;
  /** Current state of 'fast' (non-PK) key negotiation with the OR at this
   * step. Used to save CPU when TLS is already providing all the
   * authentication, secrecy, and integrity we need, and we're already
   * distinguishable from an OR.
   */
  uint8_t fast_handshake_state[DIGEST_LEN];
  /** Negotiated key material shared with the OR at this step. */
  char handshake_digest[DIGEST_LEN];/* KH in tor-spec.txt */

  /** Information to extend to the OR at this step. */
  extend_info_t *extend_info;

  /** Is the circuit built to this step?  Must be one of:
   *    - CPATH_STATE_CLOSED (The circuit has not been extended to this step)
   *    - CPATH_STATE_AWAITING_KEYS (We have sent an EXTEND/CREATE to this step
   *      and not received an EXTENDED/CREATED)
   *    - CPATH_STATE_OPEN (The circuit has been extended to this step) */
  uint8_t state;
#define CPATH_STATE_CLOSED 0
#define CPATH_STATE_AWAITING_KEYS 1
#define CPATH_STATE_OPEN 2
  struct crypt_path_t *next; /**< Link to next crypt_path_t in the circuit.
                              * (The list is circular, so the last node
                              * links to the first.) */
  struct crypt_path_t *prev; /**< Link to previous crypt_path_t in the
                              * circuit. */

  int package_window; /**< How many cells are we allowed to originate ending
                       * at this step? */
  int deliver_window; /**< How many cells are we willing to deliver originating
                       * at this step? */
} crypt_path_t;

#define CPATH_KEY_MATERIAL_LEN (20*2+16*2)

#define DH_KEY_LEN DH_BYTES
#define ONIONSKIN_CHALLENGE_LEN (PKCS1_OAEP_PADDING_OVERHEAD+\
                                 CIPHER_KEY_LEN+\
                                 DH_KEY_LEN)
#define ONIONSKIN_REPLY_LEN (DH_KEY_LEN+DIGEST_LEN)

/** Information used to build a circuit. */
typedef struct {
  /** Intended length of the final circuit. */
  int desired_path_len;
  /** How to extend to the planned exit node. */
  extend_info_t *chosen_exit;
  /** Whether every node in the circ must have adequate uptime. */
  int need_uptime;
  /** Whether every node in the circ must have adequate capacity. */
  int need_capacity;
  /** Whether the last hop was picked with exiting in mind. */
  int is_internal;
  /** Did we pick this as a one-hop tunnel (not safe for other conns)?
   * These are for encrypted connections that exit to this router, not
   * for arbitrary exits from the circuit. */
  int onehop_tunnel;
  /** The crypt_path_t to append after rendezvous: used for rendezvous. */
  crypt_path_t *pending_final_cpath;
  /** How many times has building a circuit for this task failed? */
  int failure_count;
  /** At what time should we give up on this task? */
  time_t expiry_time;
} cpath_build_state_t;

/**
 * The cell_ewma_t structure keeps track of how many cells a circuit has
 * transferred recently.  It keeps an EWMA (exponentially weighted moving
 * average) of the number of cells flushed from the circuit queue onto a
 * connection in connection_or_flush_from_first_active_circuit().
 */
typedef struct {
  /** The last 'tick' at which we recalibrated cell_count.
   *
   * A cell sent at exactly the start of this tick has weight 1.0. Cells sent
   * since the start of this tick have weight greater than 1.0; ones sent
   * earlier have less weight. */
  unsigned last_adjusted_tick;
  /** The EWMA of the cell count. */
  double cell_count;
  /** True iff this is the cell count for a circuit's previous
   * connection. */
  unsigned int is_for_p_conn : 1;
  /** The position of the circuit within the OR connection's priority
   * queue. */
  int heap_index;
} cell_ewma_t;

#define ORIGIN_CIRCUIT_MAGIC 0x35315243u
#define OR_CIRCUIT_MAGIC 0x98ABC04Fu

/**
 * A circuit is a path over the onion routing
 * network. Applications can connect to one end of the circuit, and can
 * create exit connections at the other end of the circuit. AP and exit
 * connections have only one circuit associated with them (and thus these
 * connection types are closed when the circuit is closed), whereas
 * OR connections multiplex many circuits at once, and stay standing even
 * when there are no circuits running over them.
 *
 * A circuit_t structure can fill one of two roles.  First, a or_circuit_t
 * links two connections together: either an edge connection and an OR
 * connection, or two OR connections.  (When joined to an OR connection, a
 * circuit_t affects only cells sent to a particular circID on that
 * connection.  When joined to an edge connection, a circuit_t affects all
 * data.)

 * Second, an origin_circuit_t holds the cipher keys and state for sending data
 * along a given circuit.  At the OP, it has a sequence of ciphers, each
 * of which is shared with a single OR along the circuit.  Separate
 * ciphers are used for data going "forward" (away from the OP) and
 * "backward" (towards the OP).  At the OR, a circuit has only two stream
 * ciphers: one for data going forward, and one for data going backward.
 */
typedef struct circuit_t {
  uint32_t magic; /**< For memory and type debugging: must equal
                   * ORIGIN_CIRCUIT_MAGIC or OR_CIRCUIT_MAGIC. */

  /** Queue of cells waiting to be transmitted on n_conn. */
  cell_queue_t n_conn_cells;
  /** The OR connection that is next in this circuit. */
  or_connection_t *n_conn;
  /** The circuit_id used in the next (forward) hop of this circuit. */
  circid_t n_circ_id;

  /** The hop to which we want to extend this circuit.  Should be NULL if
   * the circuit has attached to a connection. */
  extend_info_t *n_hop;

  /** True iff we are waiting for n_conn_cells to become less full before
   * allowing p_streams to add any more cells. (Origin circuit only.) */
  unsigned int streams_blocked_on_n_conn : 1;
  /** True iff we are waiting for p_conn_cells to become less full before
   * allowing n_streams to add any more cells. (OR circuit only.) */
  unsigned int streams_blocked_on_p_conn : 1;

  uint8_t state; /**< Current status of this circuit. */
  uint8_t purpose; /**< Why are we creating this circuit? */

  /** How many relay data cells can we package (read from edge streams)
   * on this circuit before we receive a circuit-level sendme cell asking
   * for more? */
  int package_window;
  /** How many relay data cells will we deliver (write to edge streams)
   * on this circuit? When deliver_window gets low, we send some
   * circuit-level sendme cells to indicate that we're willing to accept
   * more. */
  int deliver_window;

  /** For storage while n_conn is pending
    * (state CIRCUIT_STATE_OR_WAIT). When defined, it is always
    * length ONIONSKIN_CHALLENGE_LEN. */
  char *n_conn_onionskin;

<<<<<<< HEAD
  /** When was this circuit created?  We keep this timestamp with a higher
   * resolution than most so that the circuit-build-time tracking code can
   * get millisecond resolution. */
  struct timeval timestamp_created;
  time_t timestamp_dirty; /**< When the circuit was first used, or 0 if the
                           * circuit is clean. */
=======
  struct timeval timestamp_created; /**< When was the circuit created? */
  /** When the circuit was first used, or 0 if the circuit is clean.
   *
   * XXXX023 Note that some code will artifically adjust this value backward
   * in time in order to indicate that a circuit shouldn't be used for new
   * streams, but that it can stay alive as long as it has streams on it.
   * That's a kludge we should fix.
   */
  time_t timestamp_dirty;
>>>>>>> ba0cd809

  uint16_t marked_for_close; /**< Should we close this circuit at the end of
                              * the main loop? (If true, holds the line number
                              * where this circuit was marked.) */
  const char *marked_for_close_file; /**< For debugging: in which file was this
                                      * circuit marked for close? */

  /** Next circuit in the doubly-linked ring of circuits waiting to add
   * cells to n_conn.  NULL if we have no cells pending, or if we're not
   * linked to an OR connection. */
  struct circuit_t *next_active_on_n_conn;
  /** Previous circuit in the doubly-linked ring of circuits waiting to add
   * cells to n_conn.  NULL if we have no cells pending, or if we're not
   * linked to an OR connection. */
  struct circuit_t *prev_active_on_n_conn;
  struct circuit_t *next; /**< Next circuit in linked list of all circuits. */

  /** Unique ID for measuring tunneled network status requests. */
  uint64_t dirreq_id;

  /** The EWMA count for the number of cells flushed from the
   * n_conn_cells queue.  Used to determine which circuit to flush from next.
   */
  cell_ewma_t n_cell_ewma;
} circuit_t;

/** Largest number of relay_early cells that we can send on a given
 * circuit. */
#define MAX_RELAY_EARLY_CELLS_PER_CIRCUIT 8

/** An origin_circuit_t holds data necessary to build and use a circuit.
 */
typedef struct origin_circuit_t {
  circuit_t _base;

  /** Linked list of AP streams (or EXIT streams if hidden service)
   * associated with this circuit. */
  edge_connection_t *p_streams;
  /** Build state for this circuit. It includes the intended path
   * length, the chosen exit router, rendezvous information, etc.
   */
  cpath_build_state_t *build_state;
  /** The doubly-linked list of crypt_path_t entries, one per hop,
   * for this circuit. This includes ciphers for each hop,
   * integrity-checking digests for each hop, and package/delivery
   * windows for each hop.
   */
  crypt_path_t *cpath;

  /** Holds all rendezvous data on either client or service side. */
  rend_data_t *rend_data;

  /** How many more relay_early cells can we send on this circuit, according
   * to the specification? */
  unsigned int remaining_relay_early_cells : 4;

  /** Set if this circuit is insanely old and we already informed the user */
  unsigned int is_ancient : 1;

  /** Set if this circuit has already been opened. Used to detect
   * cannibalized circuits. */
  unsigned int has_opened : 1;

  /** What commands were sent over this circuit that decremented the
   * RELAY_EARLY counter? This is for debugging task 878. */
  uint8_t relay_early_commands[MAX_RELAY_EARLY_CELLS_PER_CIRCUIT];

  /** How many RELAY_EARLY cells have been sent over this circuit? This is
   * for debugging task 878, too. */
  int relay_early_cells_sent;

  /** The next stream_id that will be tried when we're attempting to
   * construct a new AP stream originating at this circuit. */
  streamid_t next_stream_id;

  /* The intro key replaces the hidden service's public key if purpose is
   * S_ESTABLISH_INTRO or S_INTRO, provided that no unversioned rendezvous
   * descriptor is used. */
  crypto_pk_env_t *intro_key;

  /** Quasi-global identifier for this circuit; used for control.c */
  /* XXXX NM This can get re-used after 2**32 circuits. */
  uint32_t global_identifier;

} origin_circuit_t;

/** An or_circuit_t holds information needed to implement a circuit at an
 * OR. */
typedef struct or_circuit_t {
  circuit_t _base;

  /** Next circuit in the doubly-linked ring of circuits waiting to add
   * cells to p_conn.  NULL if we have no cells pending, or if we're not
   * linked to an OR connection. */
  struct circuit_t *next_active_on_p_conn;
  /** Previous circuit in the doubly-linked ring of circuits waiting to add
   * cells to p_conn.  NULL if we have no cells pending, or if we're not
   * linked to an OR connection. */
  struct circuit_t *prev_active_on_p_conn;

  /** The circuit_id used in the previous (backward) hop of this circuit. */
  circid_t p_circ_id;
  /** Queue of cells waiting to be transmitted on p_conn. */
  cell_queue_t p_conn_cells;
  /** The OR connection that is previous in this circuit. */
  or_connection_t *p_conn;
  /** Linked list of Exit streams associated with this circuit. */
  edge_connection_t *n_streams;
  /** Linked list of Exit streams associated with this circuit that are
   * still being resolved. */
  edge_connection_t *resolving_streams;
  /** The cipher used by intermediate hops for cells heading toward the
   * OP. */
  crypto_cipher_env_t *p_crypto;
  /** The cipher used by intermediate hops for cells heading away from
   * the OP. */
  crypto_cipher_env_t *n_crypto;

  /** The integrity-checking digest used by intermediate hops, for
   * cells packaged here and heading towards the OP.
   */
  crypto_digest_env_t *p_digest;
  /** The integrity-checking digest used by intermediate hops, for
   * cells packaged at the OP and arriving here.
   */
  crypto_digest_env_t *n_digest;

  /** Points to spliced circuit if purpose is REND_ESTABLISHED, and circuit
   * is not marked for close. */
  struct or_circuit_t *rend_splice;

#if REND_COOKIE_LEN >= DIGEST_LEN
#define REND_TOKEN_LEN REND_COOKIE_LEN
#else
#define REND_TOKEN_LEN DIGEST_LEN
#endif

  /** A hash of location-hidden service's PK if purpose is INTRO_POINT, or a
   * rendezvous cookie if purpose is REND_POINT_WAITING. Filled with zeroes
   * otherwise.
   * ???? move to a subtype or adjunct structure? Wastes 20 bytes. -NM
   */
  char rend_token[REND_TOKEN_LEN];

  /* ???? move to a subtype or adjunct structure? Wastes 20 bytes -NM */
  char handshake_digest[DIGEST_LEN]; /**< Stores KH for the handshake. */

  /** How many more relay_early cells can we send on this circuit, according
   * to the specification? */
  unsigned int remaining_relay_early_cells : 4;

  /** True iff this circuit was made with a CREATE_FAST cell. */
  unsigned int is_first_hop : 1;

  /** Number of cells that were removed from circuit queue; reset every
   * time when writing buffer stats to disk. */
  uint32_t processed_cells;

  /** Total time in milliseconds that cells spent in both app-ward and
   * exit-ward queues of this circuit; reset every time when writing
   * buffer stats to disk. */
  uint64_t total_cell_waiting_time;

  /** The EWMA count for the number of cells flushed from the
   * p_conn_cells queue. */
  cell_ewma_t p_cell_ewma;
} or_circuit_t;

/** Convert a circuit subtype to a circuit_t.*/
#define TO_CIRCUIT(x)  (&((x)->_base))

/** Convert a circuit_t* to a pointer to the enclosing or_circuit_t.  Asserts
 * if the cast is impossible. */
static or_circuit_t *TO_OR_CIRCUIT(circuit_t *);
/** Convert a circuit_t* to a pointer to the enclosing origin_circuit_t.
 * Asserts if the cast is impossible. */
static origin_circuit_t *TO_ORIGIN_CIRCUIT(circuit_t *);

static INLINE or_circuit_t *TO_OR_CIRCUIT(circuit_t *x)
{
  tor_assert(x->magic == OR_CIRCUIT_MAGIC);
  return DOWNCAST(or_circuit_t, x);
}
static INLINE origin_circuit_t *TO_ORIGIN_CIRCUIT(circuit_t *x)
{
  tor_assert(x->magic == ORIGIN_CIRCUIT_MAGIC);
  return DOWNCAST(origin_circuit_t, x);
}

/** Bitfield type: things that we're willing to use invalid routers for. */
typedef enum invalid_router_usage_t {
  ALLOW_INVALID_ENTRY       =1,
  ALLOW_INVALID_EXIT        =2,
  ALLOW_INVALID_MIDDLE      =4,
  ALLOW_INVALID_RENDEZVOUS  =8,
  ALLOW_INVALID_INTRODUCTION=16,
} invalid_router_usage_t;

/* limits for TCP send and recv buffer size used for constrained sockets */
#define MIN_CONSTRAINED_TCP_BUFFER 2048
#define MAX_CONSTRAINED_TCP_BUFFER 262144  /* 256k */

/** A linked list of lines in a config file. */
typedef struct config_line_t {
  char *key;
  char *value;
  struct config_line_t *next;
} config_line_t;

typedef struct routerset_t routerset_t;

/** Configuration options for a Tor process. */
typedef struct {
  uint32_t _magic;

  /** What should the tor process actually do? */
  enum {
    CMD_RUN_TOR=0, CMD_LIST_FINGERPRINT, CMD_HASH_PASSWORD,
    CMD_VERIFY_CONFIG, CMD_RUN_UNITTESTS
  } command;
  const char *command_arg; /**< Argument for command-line option. */

  config_line_t *Logs; /**< New-style list of configuration lines
                        * for logs */
  int LogTimeGranularity; /**< Log resolution in milliseconds. */

  int LogMessageDomains; /**< Boolean: Should we log the domain(s) in which
                          * each log message occurs? */

  char *DebugLogFile; /**< Where to send verbose log messages. */
  char *DataDirectory; /**< OR only: where to store long-term data. */
  char *Nickname; /**< OR only: nickname of this onion router. */
  char *Address; /**< OR only: configured address for this onion router. */
  char *PidFile; /**< Where to store PID of Tor process. */

  routerset_t *ExitNodes; /**< Structure containing nicknames, digests,
                           * country codes and IP address patterns of ORs to
                           * consider as exits. */
  routerset_t *EntryNodes;/**< Structure containing nicknames, digests,
                           * country codes and IP address patterns of ORs to
                           * consider as entry points. */
  int StrictNodes; /**< Boolean: When none of our EntryNodes or ExitNodes
                    * are up, or we need to access a node in ExcludeNodes,
                    * do we just fail instead? */
  routerset_t *ExcludeNodes;/**< Structure containing nicknames, digests,
                             * country codes and IP address patterns of ORs
                             * not to use in circuits. But see StrictNodes
                             * above. */
  routerset_t *ExcludeExitNodes;/**< Structure containing nicknames, digests,
                                 * country codes and IP address patterns of
                                 * ORs not to consider as exits. */

  /** Union of ExcludeNodes and ExcludeExitNodes */
  struct routerset_t *_ExcludeExitNodesUnion;

  int DisableAllSwap; /**< Boolean: Attempt to call mlockall() on our
                       * process for all current and future memory. */

  /** List of "entry", "middle", "exit", "introduction", "rendezvous". */
  smartlist_t *AllowInvalidNodes;
  /** Bitmask; derived from AllowInvalidNodes. */
  invalid_router_usage_t _AllowInvalid;
  config_line_t *ExitPolicy; /**< Lists of exit policy components. */
  int ExitPolicyRejectPrivate; /**< Should we not exit to local addresses? */
  config_line_t *SocksPolicy; /**< Lists of socks policy components */
  config_line_t *DirPolicy; /**< Lists of dir policy components */
  /** Addresses to bind for listening for SOCKS connections. */
  config_line_t *SocksListenAddress;
  /** Addresses to bind for listening for transparent pf/netfilter
   * connections. */
  config_line_t *TransListenAddress;
  /** Addresses to bind for listening for transparent natd connections */
  config_line_t *NATDListenAddress;
  /** Addresses to bind for listening for SOCKS connections. */
  config_line_t *DNSListenAddress;
  /** Addresses to bind for listening for OR connections. */
  config_line_t *ORListenAddress;
  /** Addresses to bind for listening for directory connections. */
  config_line_t *DirListenAddress;
  /** Addresses to bind for listening for control connections. */
  config_line_t *ControlListenAddress;
  /** Local address to bind outbound sockets */
  char *OutboundBindAddress;
  /** Directory server only: which versions of
   * Tor should we tell users to run? */
  config_line_t *RecommendedVersions;
  config_line_t *RecommendedClientVersions;
  config_line_t *RecommendedServerVersions;
  /** Whether dirservers refuse router descriptors with private IPs. */
  int DirAllowPrivateAddresses;
  char *User; /**< Name of user to run Tor as. */
  char *Group; /**< Name of group to run Tor as. */
  int ORPort; /**< Port to listen on for OR connections. */
  int SocksPort; /**< Port to listen on for SOCKS connections. */
  /** Port to listen on for transparent pf/netfilter connections. */
  int TransPort;
  int NATDPort; /**< Port to listen on for transparent natd connections. */
  int ControlPort; /**< Port to listen on for control connections. */
  config_line_t *ControlSocket; /**< List of Unix Domain Sockets to listen on
                                 * for control connections. */
  int DirPort; /**< Port to listen on for directory connections. */
  int DNSPort; /**< Port to listen on for DNS requests. */
  int AssumeReachable; /**< Whether to publish our descriptor regardless. */
  int AuthoritativeDir; /**< Boolean: is this an authoritative directory? */
  int V1AuthoritativeDir; /**< Boolean: is this an authoritative directory
                           * for version 1 directories? */
  int V2AuthoritativeDir; /**< Boolean: is this an authoritative directory
                           * for version 2 directories? */
  int V3AuthoritativeDir; /**< Boolean: is this an authoritative directory
                           * for version 3 directories? */
  int HSAuthoritativeDir; /**< Boolean: does this an authoritative directory
                           * handle hidden service requests? */
  int NamingAuthoritativeDir; /**< Boolean: is this an authoritative directory
                               * that's willing to bind names? */
  int VersioningAuthoritativeDir; /**< Boolean: is this an authoritative
                                   * directory that's willing to recommend
                                   * versions? */
  int BridgeAuthoritativeDir; /**< Boolean: is this an authoritative directory
                               * that aggregates bridge descriptors? */

  /** If set on a bridge authority, it will answer requests on its dirport
   * for bridge statuses -- but only if the requests use this password.
   * If set on a bridge user, request bridge statuses, and use this password
   * when doing so. */
  char *BridgePassword;

  int UseBridges; /**< Boolean: should we start all circuits with a bridge? */
  config_line_t *Bridges; /**< List of bootstrap bridge addresses. */

  int BridgeRelay; /**< Boolean: are we acting as a bridge relay? We make
                    * this explicit so we can change how we behave in the
                    * future. */

  /** Boolean: if we know the bridge's digest, should we get new
   * descriptors from the bridge authorities or from the bridge itself? */
  int UpdateBridgesFromAuthority;

  int AvoidDiskWrites; /**< Boolean: should we never cache things to disk?
                        * Not used yet. */
  int ClientOnly; /**< Boolean: should we never evolve into a server role? */
  /** To what authority types do we publish our descriptor? Choices are
   * "v1", "v2", "v3", "bridge", or "". */
  smartlist_t *PublishServerDescriptor;
  /** An authority type, derived from PublishServerDescriptor. */
  authority_type_t _PublishServerDescriptor;
  /** Boolean: do we publish hidden service descriptors to the HS auths? */
  int PublishHidServDescriptors;
  int FetchServerDescriptors; /**< Do we fetch server descriptors as normal? */
  int FetchHidServDescriptors; /** and hidden service descriptors? */
  int HidServDirectoryV2; /**< Do we participate in the HS DHT? */

  int MinUptimeHidServDirectoryV2; /**< As directory authority, accept hidden
                                    * service directories after what time? */
  int FetchUselessDescriptors; /**< Do we fetch non-running descriptors too? */
  int AllDirActionsPrivate; /**< Should every directory action be sent
                             * through a Tor circuit? */

  int ConnLimit; /**< Demanded minimum number of simultaneous connections. */
  int _ConnLimit; /**< Maximum allowed number of simultaneous connections. */
  int RunAsDaemon; /**< If true, run in the background. (Unix only) */
  int FascistFirewall; /**< Whether to prefer ORs reachable on open ports. */
  smartlist_t *FirewallPorts; /**< Which ports our firewall allows
                               * (strings). */
  config_line_t *ReachableAddresses; /**< IP:ports our firewall allows. */
  config_line_t *ReachableORAddresses; /**< IP:ports for OR conns. */
  config_line_t *ReachableDirAddresses; /**< IP:ports for Dir conns. */

  int ConstrainedSockets; /**< Shrink xmit and recv socket buffers. */
  uint64_t ConstrainedSockSize; /**< Size of constrained buffers. */

  /** Whether we should drop exit streams from Tors that we don't know are
   * relays.  One of "0" (never refuse), "1" (always refuse), or "auto" (do
   * what the consensus says, defaulting to 'refuse' if the consensus says
   * nothing). */
  char *RefuseUnknownExits;
  /** Parsed version of RefuseUnknownExits. -1 for auto. */
  int RefuseUnknownExits_;

  /** Application ports that require all nodes in circ to have sufficient
   * uptime. */
  smartlist_t *LongLivedPorts;
  /** Application ports that are likely to be unencrypted and
   * unauthenticated; we reject requests for them to prevent the
   * user from screwing up and leaking plaintext secrets to an
   * observer somewhere on the Internet. */
  smartlist_t *RejectPlaintextPorts;
  /** Related to RejectPlaintextPorts above, except this config option
   * controls whether we warn (in the log and via a controller status
   * event) every time a risky connection is attempted. */
  smartlist_t *WarnPlaintextPorts;
  /** Should we try to reuse the same exit node for a given host */
  smartlist_t *TrackHostExits;
  int TrackHostExitsExpire; /**< Number of seconds until we expire an
                             * addressmap */
  config_line_t *AddressMap; /**< List of address map directives. */
  int AutomapHostsOnResolve; /**< If true, when we get a resolve request for a
                              * hostname ending with one of the suffixes in
                              * <b>AutomapHostsSuffixes</b>, map it to a
                              * virtual address. */
  smartlist_t *AutomapHostsSuffixes; /**< List of suffixes for
                                      * <b>AutomapHostsOnResolve</b>. */
  int RendPostPeriod; /**< How often do we post each rendezvous service
                       * descriptor? Remember to publish them independently. */
  int KeepalivePeriod; /**< How often do we send padding cells to keep
                        * connections alive? */
  int SocksTimeout; /**< How long do we let a socks connection wait
                     * unattached before we fail it? */
  int LearnCircuitBuildTimeout; /**< If non-zero, we attempt to learn a value
                                 * for CircuitBuildTimeout based on timeout
                                 * history */
  int CircuitBuildTimeout; /**< Cull non-open circuits that were born at
                            * least this many seconds ago. Used until
                            * adaptive algorithm learns a new value. */
  int CircuitIdleTimeout; /**< Cull open clean circuits that were born
                           * at least this many seconds ago. */
  int CircuitStreamTimeout; /**< If non-zero, detach streams from circuits
                             * and try a new circuit if the stream has been
                             * waiting for this many seconds. If zero, use
                             * our default internal timeout schedule. */
  int MaxOnionsPending; /**< How many circuit CREATE requests do we allow
                         * to wait simultaneously before we start dropping
                         * them? */
  int NewCircuitPeriod; /**< How long do we use a circuit before building
                         * a new one? */
  int MaxCircuitDirtiness; /**< Never use circs that were first used more than
                                this interval ago. */
  uint64_t BandwidthRate; /**< How much bandwidth, on average, are we willing
                           * to use in a second? */
  uint64_t BandwidthBurst; /**< How much bandwidth, at maximum, are we willing
                            * to use in a second? */
  uint64_t MaxAdvertisedBandwidth; /**< How much bandwidth are we willing to
                                    * tell people we have? */
  uint64_t RelayBandwidthRate; /**< How much bandwidth, on average, are we
                                 * willing to use for all relayed conns? */
  uint64_t RelayBandwidthBurst; /**< How much bandwidth, at maximum, will we
                                 * use in a second for all relayed conns? */
  uint64_t PerConnBWRate; /**< Long-term bw on a single TLS conn, if set. */
  uint64_t PerConnBWBurst; /**< Allowed burst on a single TLS conn, if set. */
  int NumCPUs; /**< How many CPUs should we try to use? */
//int RunTesting; /**< If true, create testing circuits to measure how well the
//                 * other ORs are running. */
  config_line_t *RendConfigLines; /**< List of configuration lines
                                          * for rendezvous services. */
  config_line_t *HidServAuth; /**< List of configuration lines for client-side
                               * authorizations for hidden services */
  char *ContactInfo; /**< Contact info to be published in the directory. */

  int HeartbeatPeriod; /**< Log heartbeat messages after this many seconds
                        * have passed. */

  char *HTTPProxy; /**< hostname[:port] to use as http proxy, if any. */
  tor_addr_t HTTPProxyAddr; /**< Parsed IPv4 addr for http proxy, if any. */
  uint16_t HTTPProxyPort; /**< Parsed port for http proxy, if any. */
  char *HTTPProxyAuthenticator; /**< username:password string, if any. */

  char *HTTPSProxy; /**< hostname[:port] to use as https proxy, if any. */
  tor_addr_t HTTPSProxyAddr; /**< Parsed addr for https proxy, if any. */
  uint16_t HTTPSProxyPort; /**< Parsed port for https proxy, if any. */
  char *HTTPSProxyAuthenticator; /**< username:password string, if any. */

  char *Socks4Proxy; /**< hostname:port to use as a SOCKS4 proxy, if any. */
  tor_addr_t Socks4ProxyAddr; /**< Derived from Socks4Proxy. */
  uint16_t Socks4ProxyPort; /**< Derived from Socks4Proxy. */

  char *Socks5Proxy; /**< hostname:port to use as a SOCKS5 proxy, if any. */
  tor_addr_t Socks5ProxyAddr; /**< Derived from Sock5Proxy. */
  uint16_t Socks5ProxyPort; /**< Derived from Socks5Proxy. */
  char *Socks5ProxyUsername; /**< Username for SOCKS5 authentication, if any */
  char *Socks5ProxyPassword; /**< Password for SOCKS5 authentication, if any */

  /** List of configuration lines for replacement directory authorities.
   * If you just want to replace one class of authority at a time,
   * use the "Alternate*Authority" options below instead. */
  config_line_t *DirServers;

  /** If set, use these main (currently v3) directory authorities and
   * not the default ones. */
  config_line_t *AlternateDirAuthority;

  /** If set, use these bridge authorities and not the default one. */
  config_line_t *AlternateBridgeAuthority;

  /** If set, use these HS authorities and not the default ones. */
  config_line_t *AlternateHSAuthority;

  char *MyFamily; /**< Declared family for this OR. */
  config_line_t *NodeFamilies; /**< List of config lines for
                                * node families */
  smartlist_t *NodeFamilySets; /**< List of parsed NodeFamilies values. */
  config_line_t *AuthDirBadDir; /**< Address policy for descriptors to
                                 * mark as bad dir mirrors. */
  config_line_t *AuthDirBadExit; /**< Address policy for descriptors to
                                  * mark as bad exits. */
  config_line_t *AuthDirReject; /**< Address policy for descriptors to
                                 * reject. */
  config_line_t *AuthDirInvalid; /**< Address policy for descriptors to
                                  * never mark as valid. */
  int AuthDirListBadDirs; /**< True iff we should list bad dirs,
                           * and vote for all other dir mirrors as good. */
  int AuthDirListBadExits; /**< True iff we should list bad exits,
                            * and vote for all other exits as good. */
  int AuthDirRejectUnlisted; /**< Boolean: do we reject all routers that
                              * aren't named in our fingerprint file? */
  int AuthDirMaxServersPerAddr; /**< Do not permit more than this
                                 * number of servers per IP address. */
  int AuthDirMaxServersPerAuthAddr; /**< Do not permit more than this
                                     * number of servers per IP address shared
                                     * with an authority. */

  char *AccountingStart; /**< How long is the accounting interval, and when
                          * does it start? */
  uint64_t AccountingMax; /**< How many bytes do we allow per accounting
                           * interval before hibernation?  0 for "never
                           * hibernate." */

  /** Base64-encoded hash of accepted passwords for the control system. */
  config_line_t *HashedControlPassword;
  /** As HashedControlPassword, but not saved. */
  config_line_t *HashedControlSessionPassword;

  int CookieAuthentication; /**< Boolean: do we enable cookie-based auth for
                             * the control system? */
  char *CookieAuthFile; /**< Location of a cookie authentication file. */
  int CookieAuthFileGroupReadable; /**< Boolean: Is the CookieAuthFile g+r? */
  int LeaveStreamsUnattached; /**< Boolean: Does Tor attach new streams to
                          * circuits itself (0), or does it expect a controller
                          * to cope? (1) */
  int DisablePredictedCircuits; /**< Boolean: does Tor preemptively
                                 * make circuits in the background (0),
                                 * or not (1)? */
  int ShutdownWaitLength; /**< When we get a SIGINT and we're a server, how
                           * long do we wait before exiting? */
  char *SafeLogging; /**< Contains "relay", "1", "0" (meaning no scrubbing). */

  /* Derived from SafeLogging */
  enum {
    SAFELOG_SCRUB_ALL, SAFELOG_SCRUB_RELAY, SAFELOG_SCRUB_NONE
  } _SafeLogging;

  int SafeSocks; /**< Boolean: should we outright refuse application
                  * connections that use socks4 or socks5-with-local-dns? */
#define LOG_PROTOCOL_WARN (get_options()->ProtocolWarnings ? \
                           LOG_WARN : LOG_INFO)
  int ProtocolWarnings; /**< Boolean: when other parties screw up the Tor
                         * protocol, is it a warn or an info in our logs? */
  int TestSocks; /**< Boolean: when we get a socks connection, do we loudly
                  * log whether it was DNS-leaking or not? */
  int HardwareAccel; /**< Boolean: Should we enable OpenSSL hardware
                      * acceleration where available? */
  char *AccelName; /**< Optional hardware acceleration engine name. */
  char *AccelDir; /**< Optional hardware acceleration engine search dir. */
  int UseEntryGuards; /**< Boolean: Do we try to enter from a smallish number
                       * of fixed nodes? */
  int NumEntryGuards; /**< How many entry guards do we try to establish? */
  int RephistTrackTime; /**< How many seconds do we keep rephist info? */
  int FastFirstHopPK; /**< If Tor believes it is safe, should we save a third
                       * of our PK time by sending CREATE_FAST cells? */
  /** Should we always fetch our dir info on the mirror schedule (which
   * means directly from the authorities) no matter our other config? */
  int FetchDirInfoEarly;

  /** Should we fetch our dir info at the start of the consensus period? */
  int FetchDirInfoExtraEarly;

  char *VirtualAddrNetwork; /**< Address and mask to hand out for virtual
                             * MAPADDRESS requests. */
  int ServerDNSSearchDomains; /**< Boolean: If set, we don't force exit
                      * addresses to be FQDNs, but rather search for them in
                      * the local domains. */
  int ServerDNSDetectHijacking; /**< Boolean: If true, check for DNS failure
                                 * hijacking. */
  int ServerDNSRandomizeCase; /**< Boolean: Use the 0x20-hack to prevent
                               * DNS poisoning attacks. */
  char *ServerDNSResolvConfFile; /**< If provided, we configure our internal
                     * resolver from the file here rather than from
                     * /etc/resolv.conf (Unix) or the registry (Windows). */
  char *DirPortFrontPage; /**< This is a full path to a file with an html
                    disclaimer. This allows a server administrator to show
                    that they're running Tor and anyone visiting their server
                    will know this without any specialized knowledge. */
  /** Boolean: if set, we start even if our resolv.conf file is missing
   * or broken. */
  int ServerDNSAllowBrokenConfig;
  /** Boolean: if set, then even connections to private addresses will get
   * rate-limited. */
  int CountPrivateBandwidth;
  smartlist_t *ServerDNSTestAddresses; /**< A list of addresses that definitely
                                        * should be resolvable. Used for
                                        * testing our DNS server. */
  int EnforceDistinctSubnets; /**< If true, don't allow multiple routers in the
                               * same network zone in the same circuit. */
  int TunnelDirConns; /**< If true, use BEGIN_DIR rather than BEGIN when
                       * possible. */
  int PreferTunneledDirConns; /**< If true, avoid dirservers that don't
                               * support BEGIN_DIR, when possible. */
  int PortForwarding; /**< If true, use NAT-PMP or UPnP to automatically
                       * forward the DirPort and ORPort on the NAT device */
  char *PortForwardingHelper; /** < Filename or full path of the port
                                  forwarding helper executable */
  int AllowNonRFC953Hostnames; /**< If true, we allow connections to hostnames
                                * with weird characters. */
  /** If true, we try resolving hostnames with weird characters. */
  int ServerDNSAllowNonRFC953Hostnames;

  /** If true, we try to download extra-info documents (and we serve them,
   * if we are a cache).  For authorities, this is always true. */
  int DownloadExtraInfo;

  /** If true, and we are acting as a relay, allow exit circuits even when
   * we are the first hop of a circuit. */
  int AllowSingleHopExits;
  /** If true, don't allow relays with AllowSingleHopExits=1 to be used in
   * circuits that we build. */
  int ExcludeSingleHopRelays;
  /** If true, and the controller tells us to use a one-hop circuit, and the
   * exit allows it, we use it. */
  int AllowSingleHopCircuits;

  /** If true, we convert "www.google.com.foo.exit" addresses on the
   * socks/trans/natd ports into "www.google.com" addresses that
   * exit from the node "foo". Disabled by default since attacking
   * websites and exit relays can use it to manipulate your path
   * selection. */
  int AllowDotExit;

  /** If true, we will warn if a user gives us only an IP address
   * instead of a hostname. */
  int WarnUnsafeSocks;

  /** If true, the user wants us to collect statistics on clients
   * requesting network statuses from us as directory. */
  int DirReqStatistics;

  /** If true, the user wants us to collect statistics on port usage. */
  int ExitPortStatistics;

  /** If true, the user wants us to collect connection statistics. */
  int ConnDirectionStatistics;

  /** If true, the user wants us to collect cell statistics. */
  int CellStatistics;

  /** If true, the user wants us to collect statistics as entry node. */
  int EntryStatistics;

  /** If true, include statistics file contents in extra-info documents. */
  int ExtraInfoStatistics;

  /** If true, do not believe anybody who tells us that a domain resolves
   * to an internal address, or that an internal address has a PTR mapping.
   * Helps avoid some cross-site attacks. */
  int ClientDNSRejectInternalAddresses;

  /** If true, do not accept any requests to connect to internal addresses
   * over randomly chosen exits. */
  int ClientRejectInternalAddresses;

  /** The length of time that we think a consensus should be fresh. */
  int V3AuthVotingInterval;
  /** The length of time we think it will take to distribute votes. */
  int V3AuthVoteDelay;
  /** The length of time we think it will take to distribute signatures. */
  int V3AuthDistDelay;
  /** The number of intervals we think a consensus should be valid. */
  int V3AuthNIntervalsValid;

  /** Should advertise and sign consensuses with a legacy key, for key
   * migration purposes? */
  int V3AuthUseLegacyKey;

  /** Location of bandwidth measurement file */
  char *V3BandwidthsFile;

  /** Authority only: key=value pairs that we add to our networkstatus
   * consensus vote on the 'params' line. */
  char *ConsensusParams;

  /** The length of time that we think an initial consensus should be fresh.
   * Only altered on testing networks. */
  int TestingV3AuthInitialVotingInterval;

  /** The length of time we think it will take to distribute initial votes.
   * Only altered on testing networks. */
  int TestingV3AuthInitialVoteDelay;

  /** The length of time we think it will take to distribute initial
   * signatures.  Only altered on testing networks.*/
  int TestingV3AuthInitialDistDelay;

  /** If an authority has been around for less than this amount of time, it
   * does not believe its reachability information is accurate.  Only
   * altered on testing networks. */
  int TestingAuthDirTimeToLearnReachability;

  /** Clients don't download any descriptor this recent, since it will
   * probably not have propagated to enough caches.  Only altered on testing
   * networks. */
  int TestingEstimatedDescriptorPropagationTime;

  /** If true, we take part in a testing network. Change the defaults of a
   * couple of other configuration options and allow to change the values
   * of certain configuration options. */
  int TestingTorNetwork;

  /** File to check for a consensus networkstatus, if we don't have one
   * cached. */
  char *FallbackNetworkstatusFile;

  /** If true, and we have GeoIP data, and we're a bridge, keep a per-country
   * count of how many client addresses have contacted us so that we can help
   * the bridge authority guess which countries have blocked access to us. */
  int BridgeRecordUsageByCountry;

  /** Optionally, a file with GeoIP data. */
  char *GeoIPFile;

  /** If true, SIGHUP should reload the torrc.  Sometimes controllers want
   * to make this false. */
  int ReloadTorrcOnSIGHUP;

  /* The main parameter for picking circuits within a connection.
   *
   * If this value is positive, when picking a cell to relay on a connection,
   * we always relay from the circuit whose weighted cell count is lowest.
   * Cells are weighted exponentially such that if one cell is sent
   * 'CircuitPriorityHalflife' seconds before another, it counts for half as
   * much.
   *
   * If this value is zero, we're disabling the cell-EWMA algorithm.
   *
   * If this value is negative, we're using the default approach
   * according to either Tor or a parameter set in the consensus.
   */
  double CircuitPriorityHalflife;

  /** If true, do not enable IOCP on windows with bufferevents, even if
   * we think we could. */
  int DisableIOCP;
  /** For testing only: will go away in 0.2.3.x. */
  int _UseFilteringSSLBufferevents;

  /** Set to true if the TestingTorNetwork configuration option is set.
   * This is used so that options_validate() has a chance to realize that
   * the defaults have changed. */
  int _UsingTestNetworkDefaults;

} or_options_t;

/** Persistent state for an onion router, as saved to disk. */
typedef struct {
  uint32_t _magic;
  /** The time at which we next plan to write the state to the disk.  Equal to
   * TIME_MAX if there are no savable changes, 0 if there are changes that
   * should be saved right away. */
  time_t next_write;

  /** When was the state last written to disk? */
  time_t LastWritten;

  /** Fields for accounting bandwidth use. */
  time_t AccountingIntervalStart;
  uint64_t AccountingBytesReadInInterval;
  uint64_t AccountingBytesWrittenInInterval;
  int AccountingSecondsActive;
  int AccountingSecondsToReachSoftLimit;
  time_t AccountingSoftLimitHitAt;
  uint64_t AccountingBytesAtSoftLimit;
  uint64_t AccountingExpectedUsage;

  /** A list of Entry Guard-related configuration lines. */
  config_line_t *EntryGuards;

  /** These fields hold information on the history of bandwidth usage for
   * servers.  The "Ends" fields hold the time when we last updated the
   * bandwidth usage. The "Interval" fields hold the granularity, in seconds,
   * of the entries of Values.  The "Values" lists hold decimal string
   * representations of the number of bytes read or written in each
   * interval. The "Maxima" list holds decimal strings describing the highest
   * rate achieved during the interval.
   */
  time_t      BWHistoryReadEnds;
  int         BWHistoryReadInterval;
  smartlist_t *BWHistoryReadValues;
  smartlist_t *BWHistoryReadMaxima;
  time_t      BWHistoryWriteEnds;
  int         BWHistoryWriteInterval;
  smartlist_t *BWHistoryWriteValues;
  smartlist_t *BWHistoryWriteMaxima;
  time_t      BWHistoryDirReadEnds;
  int         BWHistoryDirReadInterval;
  smartlist_t *BWHistoryDirReadValues;
  smartlist_t *BWHistoryDirReadMaxima;
  time_t      BWHistoryDirWriteEnds;
  int         BWHistoryDirWriteInterval;
  smartlist_t *BWHistoryDirWriteValues;
  smartlist_t *BWHistoryDirWriteMaxima;

  /** Build time histogram */
  config_line_t * BuildtimeHistogram;
  unsigned int TotalBuildTimes;
  unsigned int CircuitBuildAbandonedCount;

  /** What version of Tor wrote this state file? */
  char *TorVersion;

  /** Holds any unrecognized values we found in the state file, in the order
   * in which we found them. */
  config_line_t *ExtraLines;

  /** When did we last rotate our onion key?  "0" for 'no idea'. */
  time_t LastRotatedOnionKey;
} or_state_t;

/** Change the next_write time of <b>state</b> to <b>when</b>, unless the
 * state is already scheduled to be written to disk earlier than <b>when</b>.
 */
static INLINE void or_state_mark_dirty(or_state_t *state, time_t when)
{
  if (state->next_write > when)
    state->next_write = when;
}

#define MAX_SOCKS_REPLY_LEN 1024
#define MAX_SOCKS_ADDR_LEN 256

/** Please open a TCP connection to this addr:port. */
#define SOCKS_COMMAND_CONNECT       0x01
/** Please turn this FQDN into an IP address, privately. */
#define SOCKS_COMMAND_RESOLVE       0xF0
/** Please turn this IP address into an FQDN, privately. */
#define SOCKS_COMMAND_RESOLVE_PTR   0xF1

#define SOCKS_COMMAND_IS_CONNECT(c) ((c)==SOCKS_COMMAND_CONNECT)
#define SOCKS_COMMAND_IS_RESOLVE(c) ((c)==SOCKS_COMMAND_RESOLVE || \
                                     (c)==SOCKS_COMMAND_RESOLVE_PTR)

/** State of a SOCKS request from a user to an OP.  Also used to encode other
 * information for non-socks user request (such as those on TransPort and
 * DNSPort) */
struct socks_request_t {
  /** Which version of SOCKS did the client use? One of "0, 4, 5" -- where
   * 0 means that no socks handshake ever took place, and this is just a
   * stub connection (e.g. see connection_ap_make_link()). */
  char socks_version;
  int command; /**< What is this stream's goal? One from the above list. */
  size_t replylen; /**< Length of <b>reply</b>. */
  char reply[MAX_SOCKS_REPLY_LEN]; /**< Write an entry into this string if
                                    * we want to specify our own socks reply,
                                    * rather than using the default socks4 or
                                    * socks5 socks reply. We use this for the
                                    * two-stage socks5 handshake.
                                    */
  char address[MAX_SOCKS_ADDR_LEN]; /**< What address did the client ask to
                                       connect to/resolve? */
  uint16_t port; /**< What port did the client ask to connect to? */
  unsigned int has_finished : 1; /**< Has the SOCKS handshake finished? Used to
                              * make sure we send back a socks reply for
                              * every connection. */
};

/********************************* circuitbuild.c **********************/

/** How many hops does a general-purpose circuit have by default? */
#define DEFAULT_ROUTE_LEN 3

/* Circuit Build Timeout "public" structures. */

/** Precision multiplier for the Bw weights */
#define BW_WEIGHT_SCALE   10000
#define BW_MIN_WEIGHT_SCALE 1
#define BW_MAX_WEIGHT_SCALE INT32_MAX

/** Total size of the circuit timeout history to accumulate.
 * 1000 is approx 2.5 days worth of continual-use circuits. */
#define CBT_NCIRCUITS_TO_OBSERVE 1000

/** Width of the histogram bins in milliseconds */
#define CBT_BIN_WIDTH ((build_time_t)50)

/** Number of modes to use in the weighted-avg computation of Xm */
#define CBT_DEFAULT_NUM_XM_MODES 3
#define CBT_MIN_NUM_XM_MODES 1
#define CBT_MAX_NUM_XM_MODES 20

/** A build_time_t is milliseconds */
typedef uint32_t build_time_t;

/**
 * CBT_BUILD_ABANDONED is our flag value to represent a force-closed
 * circuit (Aka a 'right-censored' pareto value).
 */
#define CBT_BUILD_ABANDONED ((build_time_t)(INT32_MAX-1))
#define CBT_BUILD_TIME_MAX ((build_time_t)(INT32_MAX))

/** Save state every 10 circuits */
#define CBT_SAVE_STATE_EVERY 10

/* Circuit build times consensus parameters */

/**
 * How long to wait before actually closing circuits that take too long to
 * build in terms of CDF quantile.
 */
#define CBT_DEFAULT_CLOSE_QUANTILE 95
#define CBT_MIN_CLOSE_QUANTILE CBT_MIN_QUANTILE_CUTOFF
#define CBT_MAX_CLOSE_QUANTILE CBT_MAX_QUANTILE_CUTOFF

/**
 * How many circuits count as recent when considering if the
 * connection has gone gimpy or changed.
 */
#define CBT_DEFAULT_RECENT_CIRCUITS 20
#define CBT_MIN_RECENT_CIRCUITS 3
#define CBT_MAX_RECENT_CIRCUITS 1000

/**
 * Maximum count of timeouts that finish the first hop in the past
 * RECENT_CIRCUITS before calculating a new timeout.
 *
 * This tells us whether to abandon timeout history and set
 * the timeout back to whatever circuit_build_times_get_initial_timeout()
 * gives us.
 */
#define CBT_DEFAULT_MAX_RECENT_TIMEOUT_COUNT (CBT_DEFAULT_RECENT_CIRCUITS*9/10)
#define CBT_MIN_MAX_RECENT_TIMEOUT_COUNT 3
#define CBT_MAX_MAX_RECENT_TIMEOUT_COUNT 10000

/** Minimum circuits before estimating a timeout */
#define CBT_DEFAULT_MIN_CIRCUITS_TO_OBSERVE 100
#define CBT_MIN_MIN_CIRCUITS_TO_OBSERVE 1
#define CBT_MAX_MIN_CIRCUITS_TO_OBSERVE 10000

/** Cutoff percentile on the CDF for our timeout estimation. */
#define CBT_DEFAULT_QUANTILE_CUTOFF 80
#define CBT_MIN_QUANTILE_CUTOFF 10
#define CBT_MAX_QUANTILE_CUTOFF 99
double circuit_build_times_quantile_cutoff(void);

/** How often in seconds should we build a test circuit */
#define CBT_DEFAULT_TEST_FREQUENCY 60
#define CBT_MIN_TEST_FREQUENCY 1
#define CBT_MAX_TEST_FREQUENCY INT32_MAX

/** Lowest allowable value for CircuitBuildTimeout in milliseconds */
#define CBT_DEFAULT_TIMEOUT_MIN_VALUE (1500)
#define CBT_MIN_TIMEOUT_MIN_VALUE 500
#define CBT_MAX_TIMEOUT_MIN_VALUE INT32_MAX

/** Initial circuit build timeout in milliseconds */
#define CBT_DEFAULT_TIMEOUT_INITIAL_VALUE (60*1000)
#define CBT_MIN_TIMEOUT_INITIAL_VALUE CBT_MIN_TIMEOUT_MIN_VALUE
#define CBT_MAX_TIMEOUT_INITIAL_VALUE INT32_MAX
int32_t circuit_build_times_initial_timeout(void);

#if CBT_DEFAULT_MAX_RECENT_TIMEOUT_COUNT < CBT_MIN_MAX_RECENT_TIMEOUT_COUNT
#error "RECENT_CIRCUITS is set too low."
#endif

/** Information about the state of our local network connection */
typedef struct {
  /** The timestamp we last completed a TLS handshake or received a cell */
  time_t network_last_live;
  /** If the network is not live, how many timeouts has this caused? */
  int nonlive_timeouts;
  /** Circular array of circuits that have made it to the first hop. Slot is
   * 1 if circuit timed out, 0 if circuit succeeded */
  int8_t *timeouts_after_firsthop;
  /** Number of elements allocated for the above array */
  int num_recent_circs;
  /** Index into circular array. */
  int after_firsthop_idx;
} network_liveness_t;

/** Structure for circuit build times history */
typedef struct {
  /** The circular array of recorded build times in milliseconds */
  build_time_t circuit_build_times[CBT_NCIRCUITS_TO_OBSERVE];
  /** Current index in the circuit_build_times circular array */
  int build_times_idx;
  /** Total number of build times accumulated. Max CBT_NCIRCUITS_TO_OBSERVE */
  int total_build_times;
  /** Information about the state of our local network connection */
  network_liveness_t liveness;
  /** Last time we built a circuit. Used to decide to build new test circs */
  time_t last_circ_at;
  /** "Minimum" value of our pareto distribution (actually mode) */
  build_time_t Xm;
  /** alpha exponent for pareto dist. */
  double alpha;
  /** Have we computed a timeout? */
  int have_computed_timeout;
  /** The exact value for that timeout in milliseconds. Stored as a double
   * to maintain precision from calculations to and from quantile value. */
  double timeout_ms;
  /** How long we wait before actually closing the circuit. */
  double close_ms;
} circuit_build_times_t;

/********************************* config.c ***************************/

/** An error from options_trial_assign() or options_init_from_string(). */
typedef enum setopt_err_t {
  SETOPT_OK = 0,
  SETOPT_ERR_MISC = -1,
  SETOPT_ERR_PARSE = -2,
  SETOPT_ERR_TRANSITION = -3,
  SETOPT_ERR_SETTING = -4,
} setopt_err_t;

/********************************* connection_edge.c *************************/

/** Enumerates possible origins of a client-side address mapping. */
typedef enum {
  /** We're remapping this address because the controller told us to. */
  ADDRMAPSRC_CONTROLLER,
  /** We're remapping this address because our configuration (via torrc, the
   * command line, or a SETCONF command) told us to. */
  ADDRMAPSRC_TORRC,
  /** We're remapping this address because we have TrackHostExit configured,
   * and we want to remember to use the same exit next time. */
  ADDRMAPSRC_TRACKEXIT,
  /** We're remapping this address because we got a DNS resolution from a
   * Tor server that told us what its value was. */
  ADDRMAPSRC_DNS,
} addressmap_entry_source_t;

/********************************* control.c ***************************/

/** Used to indicate the type of a circuit event passed to the controller.
 * The various types are defined in control-spec.txt */
typedef enum circuit_status_event_t {
  CIRC_EVENT_LAUNCHED = 0,
  CIRC_EVENT_BUILT    = 1,
  CIRC_EVENT_EXTENDED = 2,
  CIRC_EVENT_FAILED   = 3,
  CIRC_EVENT_CLOSED   = 4,
} circuit_status_event_t;

/** Used to indicate the type of a stream event passed to the controller.
 * The various types are defined in control-spec.txt */
typedef enum stream_status_event_t {
  STREAM_EVENT_SENT_CONNECT = 0,
  STREAM_EVENT_SENT_RESOLVE = 1,
  STREAM_EVENT_SUCCEEDED    = 2,
  STREAM_EVENT_FAILED       = 3,
  STREAM_EVENT_CLOSED       = 4,
  STREAM_EVENT_NEW          = 5,
  STREAM_EVENT_NEW_RESOLVE  = 6,
  STREAM_EVENT_FAILED_RETRIABLE = 7,
  STREAM_EVENT_REMAP        = 8
} stream_status_event_t;

/** Used to indicate the type of an OR connection event passed to the
 * controller.  The various types are defined in control-spec.txt */
typedef enum or_conn_status_event_t {
  OR_CONN_EVENT_LAUNCHED     = 0,
  OR_CONN_EVENT_CONNECTED    = 1,
  OR_CONN_EVENT_FAILED       = 2,
  OR_CONN_EVENT_CLOSED       = 3,
  OR_CONN_EVENT_NEW          = 4,
} or_conn_status_event_t;

/** Used to indicate the type of a buildtime event */
typedef enum buildtimeout_set_event_t {
  BUILDTIMEOUT_SET_EVENT_COMPUTED  = 0,
  BUILDTIMEOUT_SET_EVENT_RESET     = 1,
  BUILDTIMEOUT_SET_EVENT_SUSPENDED = 2,
  BUILDTIMEOUT_SET_EVENT_DISCARD = 3,
  BUILDTIMEOUT_SET_EVENT_RESUME = 4
} buildtimeout_set_event_t;

/** Execute the statement <b>stmt</b>, which may log events concerning the
 * connection <b>conn</b>.  To prevent infinite loops, disable log messages
 * being sent to controllers if <b>conn</b> is a control connection.
 *
 * Stmt must not contain any return or goto statements.
 */
#define CONN_LOG_PROTECT(conn, stmt)                                    \
  STMT_BEGIN                                                            \
    int _log_conn_is_control = (conn && conn->type == CONN_TYPE_CONTROL); \
    if (_log_conn_is_control)                                           \
      disable_control_logging();                                        \
  STMT_BEGIN stmt; STMT_END;                                            \
    if (_log_conn_is_control)                                           \
      enable_control_logging();                                         \
  STMT_END

/** Enum describing various stages of bootstrapping, for use with controller
 * bootstrap status events. The values range from 0 to 100. */
typedef enum {
  BOOTSTRAP_STATUS_UNDEF=-1,
  BOOTSTRAP_STATUS_STARTING=0,
  BOOTSTRAP_STATUS_CONN_DIR=5,
  BOOTSTRAP_STATUS_HANDSHAKE=-2,
  BOOTSTRAP_STATUS_HANDSHAKE_DIR=10,
  BOOTSTRAP_STATUS_ONEHOP_CREATE=15,
  BOOTSTRAP_STATUS_REQUESTING_STATUS=20,
  BOOTSTRAP_STATUS_LOADING_STATUS=25,
  BOOTSTRAP_STATUS_LOADING_KEYS=40,
  BOOTSTRAP_STATUS_REQUESTING_DESCRIPTORS=45,
  BOOTSTRAP_STATUS_LOADING_DESCRIPTORS=50,
  BOOTSTRAP_STATUS_CONN_OR=80,
  BOOTSTRAP_STATUS_HANDSHAKE_OR=85,
  BOOTSTRAP_STATUS_CIRCUIT_CREATE=90,
  BOOTSTRAP_STATUS_DONE=100
} bootstrap_status_t;

/********************************* directory.c ***************************/

/** A pair of digests created by dir_split_resource_info_fingerprint_pairs() */
typedef struct {
  char first[DIGEST_LEN];
  char second[DIGEST_LEN];
} fp_pair_t;

/********************************* dirserv.c ***************************/

/** An enum to describe what format we're generating a routerstatus line in.
 */
typedef enum {
  /** For use in a v2 opinion */
  NS_V2,
  /** For use in a consensus networkstatus document (ns flavor) */
  NS_V3_CONSENSUS,
  /** For use in a vote networkstatus document */
  NS_V3_VOTE,
  /** For passing to the controlport in response to a GETINFO request */
  NS_CONTROL_PORT,
  /** For use in a consensus networkstatus document (microdesc flavor) */
  NS_V3_CONSENSUS_MICRODESC
} routerstatus_format_type_t;

#ifdef DIRSERV_PRIVATE
typedef struct measured_bw_line_t {
  char node_id[DIGEST_LEN];
  char node_hex[MAX_HEX_NICKNAME_LEN+1];
  long int bw;
} measured_bw_line_t;

#endif

/********************************* dirvote.c ************************/

/** Describes the schedule by which votes should be generated. */
typedef struct vote_timing_t {
  /** Length in seconds between one consensus becoming valid and the next
   * becoming valid. */
  int vote_interval;
  /** For how many intervals is a consensus valid? */
  int n_intervals_valid;
  /** Time in seconds allowed to propagate votes */
  int vote_delay;
  /** Time in seconds allowed to propagate signatures */
  int dist_delay;
} vote_timing_t;

/********************************* geoip.c **************************/

/** Round all GeoIP results to the next multiple of this value, to avoid
 * leaking information. */
#define DIR_RECORD_USAGE_GRANULARITY 8
/** Time interval: Flush geoip data to disk this often. */
#define DIR_ENTRY_RECORD_USAGE_RETAIN_IPS (24*60*60)
/** How long do we have to have observed per-country request history before
 * we are willing to talk about it? */
#define DIR_RECORD_USAGE_MIN_OBSERVATION_TIME (12*60*60)

/** Indicates an action that we might be noting geoip statistics on.
 * Note that if we're noticing CONNECT, we're a bridge, and if we're noticing
 * the others, we're not.
 */
typedef enum {
  /** We've noticed a connection as a bridge relay or entry guard. */
  GEOIP_CLIENT_CONNECT = 0,
  /** We've served a networkstatus consensus as a directory server. */
  GEOIP_CLIENT_NETWORKSTATUS = 1,
  /** We've served a v2 networkstatus consensus as a directory server. */
  GEOIP_CLIENT_NETWORKSTATUS_V2 = 2,
} geoip_client_action_t;
/** Indicates either a positive reply or a reason for rejectng a network
 * status request that will be included in geoip statistics. */
typedef enum {
  /** Request is answered successfully. */
  GEOIP_SUCCESS = 0,
  /** V3 network status is not signed by a sufficient number of requested
   * authorities. */
  GEOIP_REJECT_NOT_ENOUGH_SIGS = 1,
  /** Requested network status object is unavailable. */
  GEOIP_REJECT_UNAVAILABLE = 2,
  /** Requested network status not found. */
  GEOIP_REJECT_NOT_FOUND = 3,
  /** Network status has not been modified since If-Modified-Since time. */
  GEOIP_REJECT_NOT_MODIFIED = 4,
  /** Directory is busy. */
  GEOIP_REJECT_BUSY = 5,
} geoip_ns_response_t;
#define GEOIP_NS_RESPONSE_NUM 6

/** Directory requests that we are measuring can be either direct or
 * tunneled. */
typedef enum {
  DIRREQ_DIRECT = 0,
  DIRREQ_TUNNELED = 1,
} dirreq_type_t;

/** Possible states for either direct or tunneled directory requests that
 * are relevant for determining network status download times. */
typedef enum {
  /** Found that the client requests a network status; applies to both
   * direct and tunneled requests; initial state of a request that we are
   * measuring. */
  DIRREQ_IS_FOR_NETWORK_STATUS = 0,
  /** Finished writing a network status to the directory connection;
   * applies to both direct and tunneled requests; completes a direct
   * request. */
  DIRREQ_FLUSHING_DIR_CONN_FINISHED = 1,
  /** END cell sent to circuit that initiated a tunneled request. */
  DIRREQ_END_CELL_SENT = 2,
  /** Flushed last cell from queue of the circuit that initiated a
    * tunneled request to the outbuf of the OR connection. */
  DIRREQ_CIRC_QUEUE_FLUSHED = 3,
  /** Flushed last byte from buffer of the OR connection belonging to the
    * circuit that initiated a tunneled request; completes a tunneled
    * request. */
  DIRREQ_OR_CONN_BUFFER_FLUSHED = 4
} dirreq_state_t;

#define WRITE_STATS_INTERVAL (24*60*60)

/********************************* microdesc.c *************************/

typedef struct microdesc_cache_t microdesc_cache_t;

/********************************* networkstatus.c *********************/

/** Location where we found a v2 networkstatus. */
typedef enum {
  NS_FROM_CACHE, NS_FROM_DIR_BY_FP, NS_FROM_DIR_ALL, NS_GENERATED
} v2_networkstatus_source_t;

/** Possible statuses of a version of Tor, given opinions from the directory
 * servers. */
typedef enum version_status_t {
  VS_RECOMMENDED=0, /**< This version is listed as recommended. */
  VS_OLD=1, /**< This version is older than any recommended version. */
  VS_NEW=2, /**< This version is newer than any recommended version. */
  VS_NEW_IN_SERIES=3, /**< This version is newer than any recommended version
                       * in its series, but later recommended versions exist.
                       */
  VS_UNRECOMMENDED=4, /**< This version is not recommended (general case). */
  VS_EMPTY=5, /**< The version list was empty; no agreed-on versions. */
  VS_UNKNOWN, /**< We have no idea. */
} version_status_t;

/********************************* policies.c ************************/

/** Outcome of applying an address policy to an address. */
typedef enum {
  /** The address was accepted */
  ADDR_POLICY_ACCEPTED=0,
  /** The address was rejected */
  ADDR_POLICY_REJECTED=-1,
  /** Part of the address was unknown, but as far as we can tell, it was
   * accepted. */
  ADDR_POLICY_PROBABLY_ACCEPTED=1,
  /** Part of the address was unknown, but as far as we can tell, it was
   * rejected. */
  ADDR_POLICY_PROBABLY_REJECTED=2,
} addr_policy_result_t;

/********************************* rephist.c ***************************/

/** Possible public/private key operations in Tor: used to keep track of where
 * we're spending our time. */
typedef enum {
  SIGN_DIR, SIGN_RTR,
  VERIFY_DIR, VERIFY_RTR,
  ENC_ONIONSKIN, DEC_ONIONSKIN,
  TLS_HANDSHAKE_C, TLS_HANDSHAKE_S,
  REND_CLIENT, REND_MID, REND_SERVER,
} pk_op_t;

/********************************* rendcommon.c ***************************/

/** Hidden-service side configuration of client authorization. */
typedef struct rend_authorized_client_t {
  char *client_name;
  char descriptor_cookie[REND_DESC_COOKIE_LEN];
  crypto_pk_env_t *client_key;
} rend_authorized_client_t;

/** ASCII-encoded v2 hidden service descriptor. */
typedef struct rend_encoded_v2_service_descriptor_t {
  char desc_id[DIGEST_LEN]; /**< Descriptor ID. */
  char *desc_str; /**< Descriptor string. */
} rend_encoded_v2_service_descriptor_t;

/** Introduction point information. */
typedef struct rend_intro_point_t {
  extend_info_t *extend_info; /**< Extend info of this introduction point. */
  crypto_pk_env_t *intro_key; /**< Introduction key that replaces the service
                               * key, if this descriptor is V2. */
} rend_intro_point_t;

/** Information used to connect to a hidden service. */
typedef struct rend_service_descriptor_t {
  crypto_pk_env_t *pk; /**< This service's public key. */
  int version; /**< Version of the descriptor format: 0 or 2. */
  time_t timestamp; /**< Time when the descriptor was generated. */
  uint16_t protocols; /**< Bitmask: which rendezvous protocols are supported?
                       * (We allow bits '0', '1', and '2' to be set.) */
  /** List of the service's introduction points.  Elements are removed if
   * introduction attempts fail. */
  smartlist_t *intro_nodes;
  /** Has descriptor been uploaded to all hidden service directories? */
  int all_uploads_performed;
  /** List of hidden service directories to which an upload request for
   * this descriptor could be sent. Smartlist exists only when at least one
   * of the previous upload requests failed (otherwise it's not important
   * to know which uploads succeeded and which not). */
  smartlist_t *successful_uploads;
} rend_service_descriptor_t;

/** A cached rendezvous descriptor. */
typedef struct rend_cache_entry_t {
  size_t len; /**< Length of <b>desc</b> */
  time_t received; /**< When was the descriptor received? */
  char *desc; /**< Service descriptor */
  rend_service_descriptor_t *parsed; /**< Parsed value of 'desc' */
} rend_cache_entry_t;

/********************************* routerlist.c ***************************/

/** Represents information about a single trusted directory server. */
typedef struct trusted_dir_server_t {
  char *description;
  char *nickname;
  char *address; /**< Hostname. */
  uint32_t addr; /**< IPv4 address. */
  uint16_t dir_port; /**< Directory port. */
  uint16_t or_port; /**< OR port: Used for tunneling connections. */
  char digest[DIGEST_LEN]; /**< Digest of identity key. */
  char v3_identity_digest[DIGEST_LEN]; /**< Digest of v3 (authority only,
                                        * high-security) identity key. */

  unsigned int is_running:1; /**< True iff we think this server is running. */

  /** True iff this server has accepted the most recent server descriptor
   * we tried to upload to it. */
  unsigned int has_accepted_serverdesc:1;

  /** What kind of authority is this? (Bitfield.) */
  authority_type_t type;

  download_status_t v2_ns_dl_status; /**< Status of downloading this server's
                               * v2 network status. */
  time_t addr_current_at; /**< When was the document that we derived the
                           * address information from published? */

  routerstatus_t fake_status; /**< Used when we need to pass this trusted
                               * dir_server_t to directory_initiate_command_*
                               * as a routerstatus_t.  Not updated by the
                               * router-status management code!
                               **/
} trusted_dir_server_t;

#define ROUTER_REQUIRED_MIN_BANDWIDTH (20*1024)

#define ROUTER_MAX_DECLARED_BANDWIDTH INT32_MAX

/* Flags for pick_directory_server and pick_trusteddirserver. */
/** Flag to indicate that we should not automatically be willing to use
 * ourself to answer a directory request.
 * Passed to router_pick_directory_server (et al).*/
#define PDS_ALLOW_SELF                 (1<<0)
/** Flag to indicate that if no servers seem to be up, we should mark all
 * directory servers as up and try again.
 * Passed to router_pick_directory_server (et al).*/
#define PDS_RETRY_IF_NO_SERVERS        (1<<1)
/** Flag to indicate that we should not exclude directory servers that
 * our ReachableAddress settings would exclude.  This usually means that
 * we're going to connect to the server over Tor, and so we don't need to
 * worry about our firewall telling us we can't.
 * Passed to router_pick_directory_server (et al).*/
#define PDS_IGNORE_FASCISTFIREWALL     (1<<2)
/** Flag to indicate that we should not use any directory authority to which
 * we have an existing directory connection for downloading server descriptors
 * or extrainfo documents.
 *
 * Passed to router_pick_directory_server (et al)
 *
 * [XXXX NOTE: This option is only implemented for pick_trusteddirserver,
 *  not pick_directory_server.  If we make it work on pick_directory_server
 *  too, we could conservatively make it only prevent multiple fetches to
 *  the same authority, or we could aggressively make it prevent multiple
 *  fetches to _any_ single directory server.]
 */
#define PDS_NO_EXISTING_SERVERDESC_FETCH (1<<3)
#define PDS_NO_EXISTING_MICRODESC_FETCH (1<<4)

#define _PDS_PREFER_TUNNELED_DIR_CONNS (1<<16)

/** Possible ways to weight routers when choosing one randomly.  See
 * routerlist_sl_choose_by_bandwidth() for more information.*/
typedef enum bandwidth_weight_rule_t {
  NO_WEIGHTING, WEIGHT_FOR_EXIT, WEIGHT_FOR_MID, WEIGHT_FOR_GUARD,
  WEIGHT_FOR_DIR
} bandwidth_weight_rule_t;

/** Flags to be passed to control router_choose_random_node() to indicate what
 * kind of nodes to pick according to what algorithm. */
typedef enum {
  CRN_NEED_UPTIME = 1<<0,
  CRN_NEED_CAPACITY = 1<<1,
  CRN_NEED_GUARD = 1<<2,
  CRN_ALLOW_INVALID = 1<<3,
  /* XXXX not used, apparently. */
  CRN_WEIGHT_AS_EXIT = 1<<5,
  CRN_NEED_DESC = 1<<6
} router_crn_flags_t;

/** Return value for router_add_to_routerlist() and dirserv_add_descriptor() */
typedef enum was_router_added_t {
  ROUTER_ADDED_SUCCESSFULLY = 1,
  ROUTER_ADDED_NOTIFY_GENERATOR = 0,
  ROUTER_BAD_EI = -1,
  ROUTER_WAS_NOT_NEW = -2,
  ROUTER_NOT_IN_CONSENSUS = -3,
  ROUTER_NOT_IN_CONSENSUS_OR_NETWORKSTATUS = -4,
  ROUTER_AUTHDIR_REJECTS = -5,
  ROUTER_WAS_NOT_WANTED = -6
} was_router_added_t;

/********************************* routerparse.c ************************/

#define MAX_STATUS_TAG_LEN 32
/** Structure to hold parsed Tor versions.  This is a little messier
 * than we would like it to be, because we changed version schemes with 0.1.0.
 *
 * See version-spec.txt for the whole business.
 */
typedef struct tor_version_t {
  int major;
  int minor;
  int micro;
  /** Release status.  For version in the post-0.1 format, this is always
   * VER_RELEASE. */
  enum { VER_PRE=0, VER_RC=1, VER_RELEASE=2, } status;
  int patchlevel;
  char status_tag[MAX_STATUS_TAG_LEN];
  int svn_revision;

  int git_tag_len;
  char git_tag[DIGEST_LEN];
} tor_version_t;

#endif
<|MERGE_RESOLUTION|>--- conflicted
+++ resolved
@@ -2279,15 +2279,10 @@
     * length ONIONSKIN_CHALLENGE_LEN. */
   char *n_conn_onionskin;
 
-<<<<<<< HEAD
   /** When was this circuit created?  We keep this timestamp with a higher
    * resolution than most so that the circuit-build-time tracking code can
    * get millisecond resolution. */
   struct timeval timestamp_created;
-  time_t timestamp_dirty; /**< When the circuit was first used, or 0 if the
-                           * circuit is clean. */
-=======
-  struct timeval timestamp_created; /**< When was the circuit created? */
   /** When the circuit was first used, or 0 if the circuit is clean.
    *
    * XXXX023 Note that some code will artifically adjust this value backward
@@ -2296,7 +2291,6 @@
    * That's a kludge we should fix.
    */
   time_t timestamp_dirty;
->>>>>>> ba0cd809
 
   uint16_t marked_for_close; /**< Should we close this circuit at the end of
                               * the main loop? (If true, holds the line number
